--- conflicted
+++ resolved
@@ -41,8 +41,7 @@
            make test
 
 [testenv:cpu]
-<<<<<<< HEAD
-# test the full package on the gcpu
+# test the full package on the cpu
 
 # suppress warnings              
 whitelist_externals = make
@@ -62,9 +61,6 @@
 [testenv:cpu-minimal]
 # test the full package on the cpu with minimal configuration
 basepython = python3.6
-=======
-# test the full package on the cpu
->>>>>>> 2181ea90
 
 # suppress warnings              
 whitelist_externals = make
@@ -82,10 +78,5 @@
            pip install hydra-core==1.0.0
            pip install tqdm==4.41.1
            pip install .[dev]
-<<<<<<< HEAD
            echo "Running cpu-minimal test"
-           make test
-
-=======
-           make test
->>>>>>> 2181ea90
+           make test