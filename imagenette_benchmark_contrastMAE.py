--- conflicted
+++ resolved
@@ -1099,7 +1099,6 @@
         # self.mask = torch.rand(128, 64, dtype=torch.float, requires_grad=True)
         import torch
         from torchvision import transforms
-        self.pretrained_mask_model = False
         self.freeze_mask_model = True
         self.pretrained_mask_model = False
         self.mask = None
@@ -1415,18 +1414,12 @@
 
 models = [
     # MSNModel,
-<<<<<<< HEAD
     # MSNContrastModel,
     # MSNContrastSimCLRModel,
     # DCLW,
     # DCL,
     # MAEModel,
     SimCLRModel,
-=======
-    # SimCLRModel,
-    # MocoModel,
-    BYOLModel,
->>>>>>> 09c16853
 ]
 bench_results = dict()
 from pytorch_lightning.loggers import WandbLogger
@@ -1453,15 +1446,7 @@
 
             if 'MSN' in model_name:
                 wandb_logger = WandbLogger(
-<<<<<<< HEAD
                     project=project_name, entity="maggu", name=f"{model_name}--_{msn_aug_mode}_224_{masking_ratio}_training--{seed}", log_model=log_model
-=======
-                    project="cvmae_benchmark", entity="maggu", name=f"{model_name}--_{msn_aug_mode}_224_FIXLOSS_{masking_ratio}_training--{seed}"
-                )
-            elif 'BYOL' in model_name:
-                wandb_logger = WandbLogger(
-                    project="cvmae_benchmark", entity="maggu", name=f"{model_name}--_{byol_mode}_224_FIXLOSS_{masking_ratio}_training--{seed}"
->>>>>>> 09c16853
                 )
             else:
                 wandb_logger = WandbLogger(
