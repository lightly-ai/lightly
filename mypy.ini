--- conflicted
+++ resolved
@@ -102,13 +102,6 @@
     lightly/utils/benchmarking/benchmark_module.py |
     lightly/utils/benchmarking/knn_classifier.py |
     lightly/utils/benchmarking/online_linear_classifier.py |
-<<<<<<< HEAD
-    lightly/utils/embeddings_2d.py |
-=======
-    lightly/models/_momentum.py |
-    lightly/models/batchnorm.py |
-    lightly/models/modules/heads.py |
->>>>>>> 8b6acf44
     lightly/models/modules/masked_autoencoder.py |
     lightly/models/modules/ijepa.py |
     lightly/models/utils.py |
