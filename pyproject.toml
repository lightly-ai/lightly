[build-system]
requires = [
    "setuptools>=21",
    "setuptools-scm"
]
build-backend = "setuptools.build_meta"

[project]
name="lightly"
requires-python = ">=3.6"
authors = [
    {name = "Lightly Team", email = "team@lightly.ai"},
]
license = {file = "LICENSE.txt"}
description="A deep learning package for self-supervised learning"
classifiers = [
    "Development Status :: 5 - Production/Stable",
    "Intended Audience :: Developers",
    "Intended Audience :: Education",
    "Intended Audience :: Science/Research",
    "Topic :: Scientific/Engineering",
    "Topic :: Scientific/Engineering :: Artificial Intelligence",
    "Topic :: Scientific/Engineering :: Image Processing",
    "Topic :: Scientific/Engineering :: Mathematics",
    "Topic :: Software Development",
    "Topic :: Software Development :: Libraries",
    "Topic :: Software Development :: Libraries :: Python Modules",
    "Programming Language :: Python :: 3",
    "Programming Language :: Python :: 3.6",
    "Programming Language :: Python :: 3.7",
    "Programming Language :: Python :: 3.8",
    "Programming Language :: Python :: 3.9",
    "Programming Language :: Python :: 3.10",
    "Programming Language :: Python :: 3.11",
    "Programming Language :: Python :: 3.12",
    "License :: OSI Approved :: MIT License",
]
dependencies = [
  "certifi>=14.05.14",
  "hydra-core>=1.0.0",
  "lightly_utils~=0.0.0",
  "numpy>=1.18.1",
  "python_dateutil>=2.5.3",
  "requests>=2.23.0",
  "six>=1.10",
  "tqdm>=4.44",
  "torch",
  "torchvision",
  "pydantic>=1.10.5",
  "pytorch_lightning>=1.0.4",
  "urllib3>=1.25.3",
  "aenum>=3.1.11"
]
dynamic = ["version", "readme"]

[project.optional-dependencies]
all = [
  "lightly[dev,matplotlib,minimal,timm,video]"
]
dev = [
  "sphinx",
  "pylint",
  "pytest",
  "pytest-forked",
  "pytest-xdist",
  "pytest-mock",
  "responses",
  "docutils<=0.16",
  "sphinx-copybutton",
  "sphinx-design",
  "sphinx-gallery",
  "sphinx-tabs",
  "sphinx-reredirects",
  "sphinx_rtd_theme",
  "matplotlib",
  "pre-commit",
  "opencv-python",
  "scikit-learn",
  "pandas",
  "toml",
  "torchmetrics",
  # black, isort and mypy should be the same version as defined in .pre-commit-config.yaml
  "black==23.1.0", # frozen version to avoid differences between CI and local dev machines
  "isort==5.11.5", # frozen version to avoid differences between CI and local dev machines
  "mypy==1.4.1", # frozen version to avoid differences between CI and local dev machines
  "types-python-dateutil",
  "types-toml",
  "nbformat",
  "jupytext"
]
# Minimal dependencies against which we test. Older versions might work depending on the
# functionality used.
minimal = [
  "torch>=1.10.0",
  "torchvision>=0.11.0",
  "pytorch_lightning>=1.6",
]
openapi = [
  "python_dateutil>=2.5.3",
  "setuptools>=21.0.0",
  "urllib3>=1.25.3",
  "pydantic>=1.10.5",
  "aenum>=3.1.11"
]
timm = ["timm>=0.9.9"]
video = ["av>=8.0.3"]
matplotlib = ["matplotlib>=3"]


[project.urls]
"Homepage" = "https://www.lightly.ai"
"Web-App" = "https://app.lightly.ai"
"Documentation" = "https://docs.lightly.ai"
"Github" = "https://github.com/lightly-ai/lightly"
"Discord" = "https://discord.gg/xvNJW94"

[project.scripts]
lightly-crop = "lightly.cli.crop_cli:entry"
lightly-download = "lightly.cli.download_cli:entry"
lightly-embed = "lightly.cli.embed_cli:entry"
lightly-magic = "lightly.cli.lightly_cli:entry"
lightly-serve = "lightly.cli.serve_cli:entry"
lightly-train = "lightly.cli.train_cli:entry"
lightly-version = "lightly.cli.version_cli:entry"

[tool.setuptools.packages.find]
include = ["lightly*"]

[tool.setuptools.dynamic]
readme = {file = ["README.md"], content-type = "text/markdown"}
version = {attr = "lightly.__version__"}

[tool.setuptools.package-data]
lightly = ["lightly/cli/config/*.yaml"]

[tool.black]
extend-exclude = "lightly/openapi_generated/.*"

[tool.isort]
profile = "black"
extend_skip = "lightly/openapi_generated"

[tool.coverage.run]
omit = ["lightly/openapi_generated/*"]

[tool.mypy]
ignore_missing_imports = true
warn_unused_configs = true
strict_equality = true

# Disallow dynamic typing
disallow_any_decorated = true
# TODO(Philipp, 09/23): Remove me!
# disallow_any_explicit = True
disallow_any_generics = true
disallow_subclassing_any = true

# Disallow untyped definitions
disallow_untyped_defs = true
disallow_incomplete_defs = true
check_untyped_defs = true
disallow_untyped_decorators = true

# None and optional handling
no_implicit_optional = true
strict_optional = true

# Configuring warnings
warn_unused_ignores = false   # Different ignores are required for different Python versions
warn_no_return = true
warn_return_any = true
warn_redundant_casts = true
warn_unreachable = true

# Print format
show_error_codes = true
show_error_context = true

# Plugins
plugins = ["numpy.typing.mypy_plugin"]

# Excludes
# TODO(Philipp, 09/23): Remove these one by one (start with 300 files).
exclude = '''(?x)(
    lightly/cli/version_cli.py |
    lightly/cli/crop_cli.py |
    lightly/cli/serve_cli.py |
    lightly/cli/embed_cli.py |
    lightly/cli/lightly_cli.py |
    lightly/cli/download_cli.py |
    lightly/cli/config/get_config.py |
    lightly/cli/train_cli.py |
    lightly/cli/_cli_simclr.py |
    lightly/cli/_helpers.py |
<<<<<<< HEAD
    lightly/loss/ntx_ent_loss.py |
=======
    lightly/loss/vicreg_loss.py |
>>>>>>> b0690985
    lightly/loss/tico_loss.py |
    lightly/loss/pmsn_loss.py |
    lightly/loss/swav_loss.py |
    lightly/loss/negative_cosine_similarity.py |
    lightly/loss/hypersphere_loss.py |
    lightly/loss/msn_loss.py |
    lightly/loss/dino_loss.py |
    lightly/loss/sym_neg_cos_sim_loss.py |
    lightly/loss/vicregl_loss.py |
    lightly/loss/dcl_loss.py |
    lightly/loss/regularizer/co2.py |
    lightly/loss/barlow_twins_loss.py |
    lightly/data/dataset.py |
    lightly/data/collate.py |
    lightly/data/_image_loaders.py |
    lightly/data/_video.py |
    lightly/core.py |
    lightly/api/api_workflow_compute_worker.py |
    lightly/api/api_workflow_predictions.py |
    lightly/api/download.py |
    lightly/api/api_workflow_export.py |
    lightly/api/api_workflow_download_dataset.py |
    lightly/api/bitmask.py |
    lightly/api/_version_checking.py |
    lightly/api/patch.py |
    lightly/api/swagger_api_client.py |
    lightly/api/api_workflow_collaboration.py |
    lightly/api/utils.py |
    lightly/api/api_workflow_datasets.py |
    lightly/api/api_workflow_selection.py |
    lightly/api/swagger_rest_client.py |
    lightly/api/api_workflow_datasources.py |
    lightly/api/api_workflow_upload_embeddings.py |
    lightly/api/api_workflow_client.py |
    lightly/api/api_workflow_upload_metadata.py |
    lightly/api/api_workflow_tags.py |
    lightly/api/api_workflow_artifacts.py |
    lightly/utils/cropping/crop_image_by_bounding_boxes.py |
    lightly/utils/cropping/read_yolo_label_file.py |
    lightly/utils/debug.py |
    lightly/utils/benchmarking/benchmark_module.py |
    lightly/utils/benchmarking/knn_classifier.py |
    lightly/utils/benchmarking/online_linear_classifier.py |
    lightly/models/modules/masked_autoencoder.py |
    lightly/models/modules/ijepa.py |
    lightly/models/utils.py |
    tests/cli/test_cli_version.py |
    tests/cli/test_cli_magic.py |
    tests/cli/test_cli_crop.py |
    tests/cli/test_cli_download.py |
    tests/cli/test_cli_train.py |
    tests/cli/test_cli_get_lighty_config.py |
    tests/cli/test_cli_embed.py |
    tests/UNMOCKED_end2end_tests/delete_datasets_test_unmocked_cli.py |
    tests/UNMOCKED_end2end_tests/create_custom_metadata_from_input_dir.py |
    tests/UNMOCKED_end2end_tests/scripts_for_reproducing_problems/test_api_latency.py |
    tests/loss/test_NegativeCosineSimilarity.py |
    tests/loss/test_MSNLoss.py |
    tests/loss/test_DINOLoss.py |
    tests/loss/test_VICRegLLoss.py |
    tests/loss/test_CO2Regularizer.py |
    tests/loss/test_DCLLoss.py |
    tests/loss/test_barlow_twins_loss.py |
    tests/loss/test_SymNegCosineSimilarityLoss.py |
    tests/loss/test_MemoryBank.py |
    tests/loss/test_TicoLoss.py |
    tests/loss/test_PMSNLoss.py |
    tests/loss/test_HyperSphere.py |
    tests/loss/test_SwaVLoss.py |
    tests/core/test_Core.py |
    tests/data/test_multi_view_collate.py |
    tests/data/test_data_collate.py |
    tests/data/test_LightlySubset.py |
    tests/data/test_LightlyDataset.py |
    tests/embedding/test_callbacks.py |
    tests/embedding/test_embedding.py |
    tests/api/test_serve.py |
    tests/api/test_swagger_rest_client.py |
    tests/api/test_rest_parser.py |
    tests/api/test_utils.py |
    tests/api/benchmark_video_download.py |
    tests/api/test_BitMask.py |
    tests/api/test_patch.py |
    tests/api/test_download.py |
    tests/api/test_version_checking.py |
    tests/api/test_swagger_api_client.py |
    tests/utils/test_debug.py |
    tests/utils/benchmarking/test_benchmark_module.py |
    tests/utils/benchmarking/test_topk.py |
    tests/utils/benchmarking/test_online_linear_classifier.py |
    tests/utils/benchmarking/test_knn_classifier.py |
    tests/utils/benchmarking/test_knn.py |
    tests/utils/benchmarking/test_linear_classifier.py |
    tests/utils/benchmarking/test_metric_callback.py |
    tests/utils/test_dist.py |
    tests/conftest.py |
    tests/api_workflow/test_api_workflow_selection.py |
    tests/api_workflow/test_api_workflow_datasets.py |
    tests/api_workflow/mocked_api_workflow_client.py |
    tests/api_workflow/test_api_workflow_compute_worker.py |
    tests/api_workflow/test_api_workflow_artifacts.py |
    tests/api_workflow/test_api_workflow_download_dataset.py |
    tests/api_workflow/utils.py |
    tests/api_workflow/test_api_workflow_client.py |
    tests/api_workflow/test_api_workflow_export.py |
    tests/api_workflow/test_api_workflow_datasources.py |
    tests/api_workflow/test_api_workflow_tags.py |
    tests/api_workflow/test_api_workflow_upload_custom_metadata.py |
    tests/api_workflow/test_api_workflow_upload_embeddings.py |
    tests/api_workflow/test_api_workflow_collaboration.py |
    tests/api_workflow/test_api_workflow_predictions.py |
    tests/api_workflow/test_api_workflow.py |
    # Let's not type check deprecated active learning:
    lightly/active_learning |
    # Let's not type deprecated models:
    lightly/models/simclr.py |
    lightly/models/moco.py |
    lightly/models/barlowtwins.py |
    lightly/models/nnclr.py |
    lightly/models/simsiam.py |
    lightly/models/byol.py |
    # Let's not type deprecated models tests:
    tests/models/test_ModelsSimSiam.py |
    tests/models/test_ModelsSimCLR.py |
    tests/models/test_ModelsNNCLR.py |
    tests/models/test_ModelsMoCo.py |
    tests/models/test_ModelsBYOL.py )'''

# Ignore imports from untyped modules.
[[tool.mypy.overrides]]
module = [
    "lightly.api.*",
    "lightly.cli.*",
    "lightly.data.*",
    "lightly.loss.*",
    "lightly.models.*",
    "lightly.utils.benchmarking.*",
    "tests.api_workflow.*",
]
follow_imports = "skip"

# Ignore errors in auto generated code.
[[tool.mypy.overrides]]
module = [
    "lightly.openapi_generated.*",
]
ignore_errors = true

[tool.jupytext]
notebook_metadata_filter="-all"
cell_metadata_filter="-all"<|MERGE_RESOLUTION|>--- conflicted
+++ resolved
@@ -192,11 +192,6 @@
     lightly/cli/train_cli.py |
     lightly/cli/_cli_simclr.py |
     lightly/cli/_helpers.py |
-<<<<<<< HEAD
-    lightly/loss/ntx_ent_loss.py |
-=======
-    lightly/loss/vicreg_loss.py |
->>>>>>> b0690985
     lightly/loss/tico_loss.py |
     lightly/loss/pmsn_loss.py |
     lightly/loss/swav_loss.py |
