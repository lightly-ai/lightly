--- conflicted
+++ resolved
@@ -192,11 +192,6 @@
     lightly/cli/train_cli.py |
     lightly/cli/_cli_simclr.py |
     lightly/cli/_helpers.py |
-<<<<<<< HEAD
-    lightly/loss/hypersphere_loss.py |
-=======
-    lightly/loss/dino_loss.py |
->>>>>>> 38a93c48
     lightly/loss/sym_neg_cos_sim_loss.py |
     lightly/loss/vicregl_loss.py |
     lightly/loss/dcl_loss.py |
