[build-system]
requires = [
    "setuptools>=21",
    "setuptools-scm"
]
build-backend = "setuptools.build_meta"

[project]
name="lightly"
requires-python = ">=3.6"
authors = [
    {name = "Lightly Team", email = "team@lightly.ai"},
]
license = {file = "LICENSE.txt"}
description="A deep learning package for self-supervised learning"
classifiers = [
    "Development Status :: 5 - Production/Stable",
    "Intended Audience :: Developers",
    "Intended Audience :: Education",
    "Intended Audience :: Science/Research",
    "Topic :: Scientific/Engineering",
    "Topic :: Scientific/Engineering :: Artificial Intelligence",
    "Topic :: Scientific/Engineering :: Image Processing",
    "Topic :: Scientific/Engineering :: Mathematics",
    "Topic :: Software Development",
    "Topic :: Software Development :: Libraries",
    "Topic :: Software Development :: Libraries :: Python Modules",
    "Programming Language :: Python :: 3",
    "Programming Language :: Python :: 3.6",
    "Programming Language :: Python :: 3.7",
    "Programming Language :: Python :: 3.8",
    "Programming Language :: Python :: 3.9",
    "Programming Language :: Python :: 3.10",
    "Programming Language :: Python :: 3.11",
    "Programming Language :: Python :: 3.12",
    "License :: OSI Approved :: MIT License",
]
dependencies = [
  "certifi>=14.05.14",
  "hydra-core>=1.0.0",
  "lightly_utils~=0.0.0",
  "numpy>=1.18.1",
  "python_dateutil>=2.5.3",
  "requests>=2.23.0",
  "six>=1.10",
  "tqdm>=4.44",
  "torch",
  "torchvision",
  "pydantic>=1.10.5",
  "pytorch_lightning>=1.0.4",
  "urllib3>=1.25.3",
  "aenum>=3.1.11"
]
dynamic = ["version", "readme"]

[project.optional-dependencies]
all = [
  "lightly[dev,matplotlib,minimal,timm,video]"
]
dev = [
  "sphinx",
  "pylint",
  "pytest",
  "pytest-forked",
  "pytest-xdist",
  "pytest-mock",
  "responses",
  "docutils<=0.16",
  "sphinx-copybutton",
  "sphinx-design",
  "sphinx-gallery",
  "sphinx-tabs",
  "sphinx-reredirects",
  "sphinx_rtd_theme",
  "matplotlib",
  "pre-commit",
  "opencv-python",
  "scikit-learn",
  "pandas",
  "toml",
  "torchmetrics",
  # black, isort and mypy should be the same version as defined in .pre-commit-config.yaml
  "black==23.1.0", # frozen version to avoid differences between CI and local dev machines
  "isort==5.11.5", # frozen version to avoid differences between CI and local dev machines
  "mypy==1.4.1", # frozen version to avoid differences between CI and local dev machines
  "types-python-dateutil",
  "types-toml",
  "nbformat",
  "jupytext"
]
# Minimal dependencies against which we test. Older versions might work depending on the
# functionality used.
minimal = [
  "torch>=1.10.0",
  "torchvision>=0.11.0",
  "pytorch_lightning>=1.6",
]
openapi = [
  "python_dateutil>=2.5.3",
  "setuptools>=21.0.0",
  "urllib3>=1.25.3",
  "pydantic>=1.10.5",
  "aenum>=3.1.11"
]
timm = ["timm>=0.9.9"]
video = ["av>=8.0.3"]
matplotlib = ["matplotlib>=3"]


[project.urls]
"Homepage" = "https://www.lightly.ai"
"Web-App" = "https://app.lightly.ai"
"Documentation" = "https://docs.lightly.ai"
"Github" = "https://github.com/lightly-ai/lightly"
"Discord" = "https://discord.gg/xvNJW94"

[project.scripts]
lightly-crop = "lightly.cli.crop_cli:entry"
lightly-download = "lightly.cli.download_cli:entry"
lightly-embed = "lightly.cli.embed_cli:entry"
lightly-magic = "lightly.cli.lightly_cli:entry"
lightly-serve = "lightly.cli.serve_cli:entry"
lightly-train = "lightly.cli.train_cli:entry"
lightly-version = "lightly.cli.version_cli:entry"

[tool.setuptools.packages.find]
include = ["lightly*"]

[tool.setuptools.dynamic]
readme = {file = ["README.md"], content-type = "text/markdown"}
version = {attr = "lightly.__version__"}

[tool.setuptools.package-data]
lightly = ["lightly/cli/config/*.yaml"]

[tool.black]
extend-exclude = "lightly/openapi_generated/.*"

[tool.isort]
profile = "black"
extend_skip = "lightly/openapi_generated"

[tool.coverage.run]
omit = ["lightly/openapi_generated/*"]

[tool.mypy]
ignore_missing_imports = true
warn_unused_configs = true
strict_equality = true

# Disallow dynamic typing
disallow_any_decorated = true
# TODO(Philipp, 09/23): Remove me!
# disallow_any_explicit = True
disallow_any_generics = true
disallow_subclassing_any = true

# Disallow untyped definitions
disallow_untyped_defs = true
disallow_incomplete_defs = true
check_untyped_defs = true
disallow_untyped_decorators = true

# None and optional handling
no_implicit_optional = true
strict_optional = true

# Configuring warnings
warn_unused_ignores = false   # Different ignores are required for different Python versions
warn_no_return = true
warn_return_any = true
warn_redundant_casts = true
warn_unreachable = true

# Print format
show_error_codes = true
show_error_context = true

# Plugins
plugins = ["numpy.typing.mypy_plugin"]

# Excludes
# TODO(Philipp, 09/23): Remove these one by one (start with 300 files).
exclude = '''(?x)(
    lightly/cli/version_cli.py |
    lightly/cli/crop_cli.py |
    lightly/cli/serve_cli.py |
    lightly/cli/embed_cli.py |
    lightly/cli/lightly_cli.py |
    lightly/cli/download_cli.py |
    lightly/cli/config/get_config.py |
    lightly/cli/train_cli.py |
    lightly/cli/_cli_simclr.py |
    lightly/cli/_helpers.py |
<<<<<<< HEAD
    lightly/loss/hypersphere_loss.py |
    lightly/loss/dino_loss.py |
=======
    lightly/loss/sym_neg_cos_sim_loss.py |
>>>>>>> cb363131
    lightly/loss/vicregl_loss.py |
    lightly/loss/dcl_loss.py |
    lightly/loss/regularizer/co2.py |
    lightly/loss/barlow_twins_loss.py |
    lightly/data/dataset.py |
    lightly/data/collate.py |
    lightly/data/_image_loaders.py |
    lightly/data/_video.py |
    lightly/core.py |
    lightly/api/api_workflow_compute_worker.py |
    lightly/api/api_workflow_predictions.py |
    lightly/api/download.py |
    lightly/api/api_workflow_export.py |
    lightly/api/api_workflow_download_dataset.py |
    lightly/api/bitmask.py |
    lightly/api/_version_checking.py |
    lightly/api/patch.py |
    lightly/api/swagger_api_client.py |
    lightly/api/api_workflow_collaboration.py |
    lightly/api/utils.py |
    lightly/api/api_workflow_datasets.py |
    lightly/api/api_workflow_selection.py |
    lightly/api/swagger_rest_client.py |
    lightly/api/api_workflow_datasources.py |
    lightly/api/api_workflow_upload_embeddings.py |
    lightly/api/api_workflow_client.py |
    lightly/api/api_workflow_upload_metadata.py |
    lightly/api/api_workflow_tags.py |
    lightly/api/api_workflow_artifacts.py |
    lightly/utils/cropping/crop_image_by_bounding_boxes.py |
    lightly/utils/cropping/read_yolo_label_file.py |
    lightly/utils/debug.py |
    lightly/utils/benchmarking/benchmark_module.py |
    lightly/utils/benchmarking/knn_classifier.py |
    lightly/utils/benchmarking/online_linear_classifier.py |
    lightly/models/modules/masked_autoencoder.py |
    lightly/models/modules/ijepa.py |
    lightly/models/utils.py |
    tests/cli/test_cli_version.py |
    tests/cli/test_cli_magic.py |
    tests/cli/test_cli_crop.py |
    tests/cli/test_cli_download.py |
    tests/cli/test_cli_train.py |
    tests/cli/test_cli_get_lighty_config.py |
    tests/cli/test_cli_embed.py |
    tests/UNMOCKED_end2end_tests/delete_datasets_test_unmocked_cli.py |
    tests/UNMOCKED_end2end_tests/create_custom_metadata_from_input_dir.py |
    tests/UNMOCKED_end2end_tests/scripts_for_reproducing_problems/test_api_latency.py |
    tests/loss/test_VICRegLLoss.py |
    tests/loss/test_CO2Regularizer.py |
    tests/loss/test_DCLLoss.py |
    tests/loss/test_barlow_twins_loss.py |
    tests/loss/test_MemoryBank.py |
    tests/core/test_Core.py |
    tests/data/test_multi_view_collate.py |
    tests/data/test_data_collate.py |
    tests/data/test_LightlySubset.py |
    tests/data/test_LightlyDataset.py |
    tests/embedding/test_callbacks.py |
    tests/embedding/test_embedding.py |
    tests/api/test_serve.py |
    tests/api/test_swagger_rest_client.py |
    tests/api/test_rest_parser.py |
    tests/api/test_utils.py |
    tests/api/benchmark_video_download.py |
    tests/api/test_BitMask.py |
    tests/api/test_patch.py |
    tests/api/test_download.py |
    tests/api/test_version_checking.py |
    tests/api/test_swagger_api_client.py |
    tests/utils/test_debug.py |
    tests/utils/benchmarking/test_benchmark_module.py |
    tests/utils/benchmarking/test_topk.py |
    tests/utils/benchmarking/test_online_linear_classifier.py |
    tests/utils/benchmarking/test_knn_classifier.py |
    tests/utils/benchmarking/test_knn.py |
    tests/utils/benchmarking/test_linear_classifier.py |
    tests/utils/benchmarking/test_metric_callback.py |
    tests/utils/test_dist.py |
    tests/conftest.py |
    tests/api_workflow/test_api_workflow_selection.py |
    tests/api_workflow/test_api_workflow_datasets.py |
    tests/api_workflow/mocked_api_workflow_client.py |
    tests/api_workflow/test_api_workflow_compute_worker.py |
    tests/api_workflow/test_api_workflow_artifacts.py |
    tests/api_workflow/test_api_workflow_download_dataset.py |
    tests/api_workflow/utils.py |
    tests/api_workflow/test_api_workflow_client.py |
    tests/api_workflow/test_api_workflow_export.py |
    tests/api_workflow/test_api_workflow_datasources.py |
    tests/api_workflow/test_api_workflow_tags.py |
    tests/api_workflow/test_api_workflow_upload_custom_metadata.py |
    tests/api_workflow/test_api_workflow_upload_embeddings.py |
    tests/api_workflow/test_api_workflow_collaboration.py |
    tests/api_workflow/test_api_workflow_predictions.py |
    tests/api_workflow/test_api_workflow.py |
    # Let's not type check deprecated active learning:
    lightly/active_learning |
    # Let's not type deprecated models:
    lightly/models/simclr.py |
    lightly/models/moco.py |
    lightly/models/barlowtwins.py |
    lightly/models/nnclr.py |
    lightly/models/simsiam.py |
    lightly/models/byol.py |
    # Let's not type deprecated models tests:
    tests/models/test_ModelsSimSiam.py |
    tests/models/test_ModelsSimCLR.py |
    tests/models/test_ModelsNNCLR.py |
    tests/models/test_ModelsMoCo.py |
    tests/models/test_ModelsBYOL.py )'''

# Ignore imports from untyped modules.
[[tool.mypy.overrides]]
module = [
    "lightly.api.*",
    "lightly.cli.*",
    "lightly.data.*",
    "lightly.loss.*",
    "lightly.models.*",
    "lightly.utils.benchmarking.*",
    "tests.api_workflow.*",
]
follow_imports = "skip"

# Ignore errors in auto generated code.
[[tool.mypy.overrides]]
module = [
    "lightly.openapi_generated.*",
]
ignore_errors = true

[tool.jupytext]
notebook_metadata_filter="-all"
cell_metadata_filter="-all"<|MERGE_RESOLUTION|>--- conflicted
+++ resolved
@@ -192,12 +192,6 @@
     lightly/cli/train_cli.py |
     lightly/cli/_cli_simclr.py |
     lightly/cli/_helpers.py |
-<<<<<<< HEAD
-    lightly/loss/hypersphere_loss.py |
-    lightly/loss/dino_loss.py |
-=======
-    lightly/loss/sym_neg_cos_sim_loss.py |
->>>>>>> cb363131
     lightly/loss/vicregl_loss.py |
     lightly/loss/dcl_loss.py |
     lightly/loss/regularizer/co2.py |
