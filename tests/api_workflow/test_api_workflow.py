import os
from unittest import mock

import numpy as np
from urllib3 import Timeout

import lightly
<<<<<<< HEAD
from tests.api_workflow.mocked_api_workflow_client import (
    MockedApiWorkflowClient, MockedApiWorkflowSetup)

=======
from lightly.api.api_workflow_client import set_api_client_request_timeout
from lightly.openapi_generated.swagger_client.api_client import ApiClient
from tests.api_workflow.mocked_api_workflow_client import (
    MockedApiWorkflowClient,
    MockedApiWorkflowSetup,
)
>>>>>>> 17ece93a


class TestApiWorkflow(MockedApiWorkflowSetup):
    def setUp(self) -> None:
        lightly.api.api_workflow_client.__version__ = lightly.__version__
        self.api_workflow_client = MockedApiWorkflowClient(token="token_xyz")

    @mock.patch.dict(os.environ, {"LIGHTLY_TOKEN": "token_xyz"})
    def test_init_with_env_token(self):
        MockedApiWorkflowClient()

    def test_error_if_init_without_token(self):
        # copy environment variables but remove LIGHTLY_TOKEN if it exists
        env_without_token = {
            k: v for k, v in os.environ.items() if k != "LIGHTLY_TOKEN"
        }
        with self.assertRaises(ValueError), mock.patch.dict(
            os.environ, env_without_token, clear=True
        ):
            MockedApiWorkflowClient()

    def test_error_if_version_is_incompatible(self):
        lightly.api.api_workflow_client.__version__ = "0.0.0"
        with self.assertWarns(UserWarning):
            MockedApiWorkflowClient(token="token_xyz")
        lightly.api.api_workflow_client.__version__ = lightly.__version__

    def test_dataset_id_nonexisting(self):
        self.api_workflow_client._datasets_api.reset()
        assert not hasattr(self.api_workflow_client, "_dataset_id")
        with self.assertWarns(UserWarning):
            dataset_id = self.api_workflow_client.dataset_id
        assert dataset_id == self.api_workflow_client._datasets_api.datasets[-1].id

    def test_dataset_id_existing(self):
        id = "random_dataset_id"
        self.api_workflow_client._dataset_id = id
        assert self.api_workflow_client.dataset_id == id

    def test_set_dataset_id_existing(self):
        self.api_workflow_client.dataset_id = "dataset_1_id"

    def test_set_dataset_id_missing(self):
        with self.assertRaises(ValueError):
            self.api_workflow_client.dataset_id = "nonexisting-id"

    def test_reorder_random(self):
        no_random_tries = 100
        for iter in range(no_random_tries):
            numbers_to_choose_from = list(range(100))
            numbers_all = list(np.random.choice(numbers_to_choose_from, 100))
            filenames_on_server = [f"img_{i}" for i in numbers_all]

            api_workflow_client = MockedApiWorkflowClient(
                token="token_xyz", dataset_id="dataset_id_xyz"
            )
            api_workflow_client._mappings_api.sample_names = filenames_on_server

            numbers_in_tag = np.copy(numbers_all)
            np.random.shuffle(numbers_in_tag)
            filenames_for_list = [f"img_{i}" for i in numbers_in_tag]

            list_ordered = api_workflow_client._order_list_by_filenames(
                filenames_for_list, list_to_order=numbers_in_tag
            )
            list_desired_order = [i for i in numbers_all if i in numbers_in_tag]
            assert list_ordered == list_desired_order

    def test_reorder_manual(self):
        filenames_on_server = ["a", "b", "c"]
        api_workflow_client = MockedApiWorkflowClient(
            token="token_xyz", dataset_id="dataset_id_xyz"
        )
        api_workflow_client._mappings_api.sample_names = filenames_on_server
        filenames_for_list = ["c", "a", "b"]
        list_to_order = ["cccc", "aaaa", "bbbb"]
        list_ordered = api_workflow_client._order_list_by_filenames(
            filenames_for_list, list_to_order=list_to_order
        )
        list_desired_order = ["aaaa", "bbbb", "cccc"]
        assert list_ordered == list_desired_order

    def test_reorder_wrong_lengths(self):
        filenames_on_server = ["a", "b", "c"]
        api_workflow_client = MockedApiWorkflowClient(
            token="token_xyz", dataset_id="dataset_id_xyz"
        )
        api_workflow_client._mappings_api.sample_names = filenames_on_server
        filenames_for_list = ["c", "a", "b"]
        list_to_order = ["cccc", "aaaa", "bbbb"]

        with self.subTest("filenames_for_list wrong length"):
            with self.assertRaises(ValueError):
                api_workflow_client._order_list_by_filenames(
                    filenames_for_list[:-1], list_to_order
                )

        with self.subTest("list_to_order wrong length"):
            with self.assertRaises(ValueError):
                api_workflow_client._order_list_by_filenames(
                    filenames_for_list, list_to_order[:-1]
                )

        with self.subTest("filenames_for_list and list_to_order wrong length"):
            with self.assertRaises(ValueError):
                api_workflow_client._order_list_by_filenames(
<<<<<<< HEAD
                    filenames_for_list[:-1], list_to_order[:-1])
=======
                    filenames_for_list[:-1], list_to_order[:-1]
                )


def test_set_api_client_timeout_total():
    client = ApiClient()
    set_api_client_request_timeout(client, timeout=1)

    # mock urllib3
    client.rest_client.pool_manager = mock.Mock(wraps=client.rest_client.pool_manager)
    client.rest_client.pool_manager.request.return_value = mock.Mock(
        status=200, data="data".encode("utf8")
    )

    client.request("GET", "some-url")

    # verify that urllib3 request was called with timeout
    request_calls = client.rest_client.pool_manager.request.mock_calls
    assert len(request_calls) == 1
    _, _, kwargs = request_calls[0]
    assert isinstance(kwargs["timeout"], Timeout)
    assert kwargs["timeout"].total == 1


def test_set_api_client_timeout_connect_read():
    client = ApiClient()
    set_api_client_request_timeout(client, timeout=(1, 2))

    # mock urllib3
    client.rest_client.pool_manager = mock.Mock(wraps=client.rest_client.pool_manager)
    client.rest_client.pool_manager.request.return_value = mock.Mock(
        status=200, data="data".encode("utf8")
    )

    client.request("GET", "some-url")

    # verify that urllib3 request was called with timeout
    request_calls = client.rest_client.pool_manager.request.mock_calls
    assert len(request_calls) == 1
    _, _, kwargs = request_calls[0]
    assert isinstance(kwargs["timeout"], Timeout)
    assert kwargs["timeout"].connect_timeout == 1
    assert kwargs["timeout"].read_timeout == 2
>>>>>>> 17ece93a
<|MERGE_RESOLUTION|>--- conflicted
+++ resolved
@@ -5,18 +5,10 @@
 from urllib3 import Timeout
 
 import lightly
-<<<<<<< HEAD
-from tests.api_workflow.mocked_api_workflow_client import (
-    MockedApiWorkflowClient, MockedApiWorkflowSetup)
-
-=======
-from lightly.api.api_workflow_client import set_api_client_request_timeout
-from lightly.openapi_generated.swagger_client.api_client import ApiClient
 from tests.api_workflow.mocked_api_workflow_client import (
     MockedApiWorkflowClient,
     MockedApiWorkflowSetup,
 )
->>>>>>> 17ece93a
 
 
 class TestApiWorkflow(MockedApiWorkflowSetup):
@@ -123,50 +115,5 @@
         with self.subTest("filenames_for_list and list_to_order wrong length"):
             with self.assertRaises(ValueError):
                 api_workflow_client._order_list_by_filenames(
-<<<<<<< HEAD
-                    filenames_for_list[:-1], list_to_order[:-1])
-=======
                     filenames_for_list[:-1], list_to_order[:-1]
-                )
-
-
-def test_set_api_client_timeout_total():
-    client = ApiClient()
-    set_api_client_request_timeout(client, timeout=1)
-
-    # mock urllib3
-    client.rest_client.pool_manager = mock.Mock(wraps=client.rest_client.pool_manager)
-    client.rest_client.pool_manager.request.return_value = mock.Mock(
-        status=200, data="data".encode("utf8")
-    )
-
-    client.request("GET", "some-url")
-
-    # verify that urllib3 request was called with timeout
-    request_calls = client.rest_client.pool_manager.request.mock_calls
-    assert len(request_calls) == 1
-    _, _, kwargs = request_calls[0]
-    assert isinstance(kwargs["timeout"], Timeout)
-    assert kwargs["timeout"].total == 1
-
-
-def test_set_api_client_timeout_connect_read():
-    client = ApiClient()
-    set_api_client_request_timeout(client, timeout=(1, 2))
-
-    # mock urllib3
-    client.rest_client.pool_manager = mock.Mock(wraps=client.rest_client.pool_manager)
-    client.rest_client.pool_manager.request.return_value = mock.Mock(
-        status=200, data="data".encode("utf8")
-    )
-
-    client.request("GET", "some-url")
-
-    # verify that urllib3 request was called with timeout
-    request_calls = client.rest_client.pool_manager.request.mock_calls
-    assert len(request_calls) == 1
-    _, _, kwargs = request_calls[0]
-    assert isinstance(kwargs["timeout"], Timeout)
-    assert kwargs["timeout"].connect_timeout == 1
-    assert kwargs["timeout"].read_timeout == 2
->>>>>>> 17ece93a
+                )