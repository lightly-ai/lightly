--- conflicted
+++ resolved
@@ -1,6 +1,7 @@
 from pytest_mock import MockerFixture
 
 from lightly.api import ApiWorkflowClient, api_workflow_export
+from lightly.api import utils as api_utils
 from lightly.openapi_generated.swagger_client.models import FileNameFormat, TagData
 from tests.api_workflow import utils
 
@@ -18,16 +19,10 @@
     )
 
 
-<<<<<<< HEAD
 def test_export_filenames_by_tag_id(mocker: MockerFixture) -> None:
-    dataset_id = generate_id()
-    mocked_paginate = mocker.patch.object(
-=======
-def test_export_tag_to_basic_filenames_and_read_urls(mocker: MockerFixture) -> None:
-    dataset_id = utils.generate_id()
-    mocked_retry = mocker.patch.object(
->>>>>>> b4451087
-        api_workflow_export,
+    dataset_id = utils.generate_id()
+    mocked_paginate = mocker.patch.object(
+        api_utils,
         "paginate_endpoint",
         side_effect=[iter(["file0\nfile1"])],
     )
@@ -48,9 +43,9 @@
 
 
 def test_export_filenames_by_tag_id__two_pages(mocker: MockerFixture) -> None:
-    dataset_id = generate_id()
-    mocked_paginate = mocker.patch.object(
-        api_workflow_export,
+    dataset_id = utils.generate_id()
+    mocked_paginate = mocker.patch.object(
+        api_utils,
         "paginate_endpoint",
         side_effect=[
             # Simulate two pages.
@@ -74,9 +69,9 @@
 
 
 def test_export_filenames_and_read_urls_by_tag_id(mocker: MockerFixture) -> None:
-    dataset_id = generate_id()
-    mocked_paginate = mocker.patch.object(
-        api_workflow_export,
+    dataset_id = utils.generate_id()
+    mocked_paginate = mocker.patch.object(
+        api_utils,
         "paginate_endpoint",
         side_effect=[
             iter(["file0\nfile1"]),
@@ -131,9 +126,9 @@
 def test_export_filenames_and_read_urls_by_tag_id__two_pages(
     mocker: MockerFixture,
 ) -> None:
-    dataset_id = generate_id()
-    mocked_paginate = mocker.patch.object(
-        api_workflow_export,
+    dataset_id = utils.generate_id()
+    mocked_paginate = mocker.patch.object(
+        api_utils,
         "paginate_endpoint",
         side_effect=[
             # Simulate two pages.
