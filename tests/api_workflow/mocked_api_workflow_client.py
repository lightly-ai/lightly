import csv
import io
import tempfile
import unittest
from io import IOBase
from collections import defaultdict
import json

import numpy as np
from requests import Response
from lightly.openapi_generated.swagger_client.models.datasource_processed_until_timestamp_response import DatasourceProcessedUntilTimestampResponse

from lightly.openapi_generated.swagger_client.models.tag_creator import TagCreator
from lightly.openapi_generated.swagger_client.models.dataset_create_request import DatasetCreateRequest
from lightly.openapi_generated.swagger_client.models.dataset_data import DatasetData
from lightly.openapi_generated.swagger_client.api.datasets_api import DatasetsApi
from lightly.openapi_generated.swagger_client.api.datasources_api import DatasourcesApi
from lightly.openapi_generated.swagger_client.rest import ApiException

import lightly

from lightly.api.api_workflow_client import ApiWorkflowClient

from typing import *

from lightly.openapi_generated.swagger_client import ScoresApi, \
    CreateEntityResponse, SamplesApi, SampleCreateRequest, \
    InitialTagCreateRequest, ApiClient, VersioningApi, QuotaApi, \
    TagArithmeticsRequest, TagBitMaskResponse, SampleWriteUrls, SampleData, \
    Trigger2dEmbeddingJobRequest, SampleUpdateRequest
from lightly.openapi_generated.swagger_client.api.embeddings_api import EmbeddingsApi
from lightly.openapi_generated.swagger_client.api.jobs_api import JobsApi
from lightly.openapi_generated.swagger_client.api.mappings_api import MappingsApi
from lightly.openapi_generated.swagger_client.api.samplings_api import SamplingsApi
from lightly.openapi_generated.swagger_client.api.tags_api import TagsApi
from lightly.openapi_generated.swagger_client.models.async_task_data import AsyncTaskData
from lightly.openapi_generated.swagger_client.models.dataset_embedding_data import DatasetEmbeddingData
from lightly.openapi_generated.swagger_client.models.job_result_type import JobResultType
from lightly.openapi_generated.swagger_client.models.job_state import JobState
from lightly.openapi_generated.swagger_client.models.job_status_data import JobStatusData
from lightly.openapi_generated.swagger_client.models.job_status_data_result import JobStatusDataResult
from lightly.openapi_generated.swagger_client.models.sampling_create_request import SamplingCreateRequest
from lightly.openapi_generated.swagger_client.models.tag_data import TagData
from lightly.openapi_generated.swagger_client.models.write_csv_url_data import WriteCSVUrlData
from lightly.openapi_generated.swagger_client.models.datasource_config import DatasourceConfig
from lightly.openapi_generated.swagger_client.models.datasource_config_local import DatasourceConfigLOCAL
from lightly.openapi_generated.swagger_client.models.datasource_config_base import DatasourceConfigBase
from lightly.openapi_generated.swagger_client.models.datasource_processed_until_timestamp_request import DatasourceProcessedUntilTimestampRequest
from lightly.openapi_generated.swagger_client.models.datasource_raw_samples_data import DatasourceRawSamplesData
from lightly.openapi_generated.swagger_client.models.datasource_raw_samples_data_row import DatasourceRawSamplesDataRow


def _check_dataset_id(dataset_id: str):
    assert isinstance(dataset_id, str)
    assert len(dataset_id) > 0


N_FILES_ON_SERVER = 100


class MockedEmbeddingsApi(EmbeddingsApi):
    def __init__(self, api_client):
        EmbeddingsApi.__init__(self, api_client=api_client)
        self.embeddings = [
            DatasetEmbeddingData(
                id='embedding_id_xyz',
                name='embedding_name_xxyyzz',
                is_processed=True,
                created_at=0,
            ),
            DatasetEmbeddingData(
                id='embedding_id_xyz_2',
                name='default',
                is_processed=True,
                created_at=0,
            )
        
        ]

    def get_embeddings_csv_write_url_by_id(self, dataset_id: str, **kwargs):
        _check_dataset_id(dataset_id)
        assert isinstance(dataset_id, str)
        response_ = WriteCSVUrlData(signed_write_url="signed_write_url_valid", embedding_id="embedding_id_xyz")
        return response_

    def get_embeddings_by_dataset_id(self, dataset_id, **kwargs) -> List[DatasetEmbeddingData]:
        _check_dataset_id(dataset_id)
        assert isinstance(dataset_id, str)
        return self.embeddings

    def trigger2d_embeddings_job(self, body, dataset_id, embedding_id, **kwargs):
        _check_dataset_id(dataset_id)
        assert isinstance(body, Trigger2dEmbeddingJobRequest)

    def get_embeddings_csv_read_url_by_id(self, dataset_id, embedding_id, **kwargs):
        _check_dataset_id(dataset_id)
        return 'https://my-embedding-read-url.com'


class MockedSamplingsApi(SamplingsApi):
    def trigger_sampling_by_id(self, body: SamplingCreateRequest, dataset_id, embedding_id, **kwargs):
        _check_dataset_id(dataset_id)
        assert isinstance(body, SamplingCreateRequest)
        assert isinstance(dataset_id, str)
        assert isinstance(embedding_id, str)
        response_ = AsyncTaskData(job_id="155")
        return response_


class MockedJobsApi(JobsApi):
    def __init__(self, *args, **kwargs):
        self.no_calls = 0
        JobsApi.__init__(self, *args, **kwargs)

    def get_job_status_by_id(self, job_id, **kwargs):
        assert isinstance(job_id, str)
        self.no_calls += 1
        if self.no_calls > 3:
            result = JobStatusDataResult(type=JobResultType.SAMPLING, data="sampling_tag_id_xyz")
            response_ = JobStatusData(id="id_", status=JobState.FINISHED, wait_time_till_next_poll=0,
                                      created_at=1234, finished_at=1357, result=result)
        else:
            result = None
            response_ = JobStatusData(id="id_", status=JobState.RUNNING, wait_time_till_next_poll=0.001,
                                      created_at=1234, result=result)
        return response_


class MockedTagsApi(TagsApi):
    def create_initial_tag_by_dataset_id(self, body, dataset_id, **kwargs):
        _check_dataset_id(dataset_id)
        assert isinstance(body, InitialTagCreateRequest)
        assert isinstance(dataset_id, str)
        response_ = CreateEntityResponse(id="xyz")
        return response_

    def get_tag_by_tag_id(self, dataset_id, tag_id, **kwargs):
        _check_dataset_id(dataset_id)
        assert isinstance(dataset_id, str)
        assert isinstance(tag_id, str)
        response_ = TagData(id=tag_id, dataset_id=dataset_id, prev_tag_id="initial-tag", bit_mask_data="0x80bda23e9",
                            name='second-tag', tot_size=15, created_at=1577836800, changes=dict())
        return response_

    def get_tags_by_dataset_id(self, dataset_id, **kwargs):
        _check_dataset_id(dataset_id)
        if dataset_id == 'xyz-no-tags':
            return []
        tag_1 = TagData(id='inital_tag_id', dataset_id=dataset_id, prev_tag_id=None,
                        bit_mask_data="0xF", name='initial-tag', tot_size=4,
                        created_at=1577836800, changes=dict())
        tag_2 = TagData(id='query_tag_id_xyz', dataset_id=dataset_id, prev_tag_id="initial-tag",
                        bit_mask_data="0xF", name='query_tag_name_xyz', tot_size=4,
                        created_at=1577836800, changes=dict())
        tag_3 = TagData(id='preselected_tag_id_xyz', dataset_id=dataset_id, prev_tag_id="initial-tag",
                        bit_mask_data="0x1", name='preselected_tag_name_xyz', tot_size=4,
                        created_at=1577836800, changes=dict())
        tag_4 = TagData(id='sampled_tag_xyz', dataset_id=dataset_id, prev_tag_id="preselected_tag_id_xyz",
                        bit_mask_data="0x3", name='sampled_tag_xyz', tot_size=4,
                        created_at=1577836800, changes=dict())
        tag_5 = TagData(id='tag_with_integer_name', dataset_id=dataset_id, prev_tag_id=None,
                        bit_mask_data='0x1', name='1000', tot_size=4,
                        created_at=1577836800, changes=dict())
        tags = [tag_1, tag_2, tag_3, tag_4, tag_5]
        no_tags_to_return = getattr(self, "no_tags", 5)
        tags = tags[:no_tags_to_return]
        return tags

    def perform_tag_arithmetics(self, body: TagArithmeticsRequest, dataset_id, **kwargs):
        _check_dataset_id(dataset_id)
        if (body.new_tag_name is None) or (body.new_tag_name == ''):
            return TagBitMaskResponse(bit_mask_data="0x2")
        else:
            return CreateEntityResponse(id="tag-arithmetic-created")

    def perform_tag_arithmetics_bitmask(self, body: TagArithmeticsRequest, dataset_id, **kwargs):
        _check_dataset_id(dataset_id)
        return TagBitMaskResponse(bit_mask_data="0x2")

    def upsize_tags_by_dataset_id(self, body, dataset_id, **kwargs):
        _check_dataset_id(dataset_id)
        assert body.upsize_tag_creator == TagCreator.USER_PIP


class MockedScoresApi(ScoresApi):
    def create_or_update_active_learning_score_by_tag_id(self, body, dataset_id, tag_id, **kwargs) -> \
            CreateEntityResponse:
        _check_dataset_id(dataset_id)
        if len(body.scores) > 0 and not isinstance(body.scores[0], float):
            raise AttributeError
        response_ = CreateEntityResponse(id="sampled_tag_id_xyz")
        return response_


class MockedMappingsApi(MappingsApi):
    def __init__(self, samples_api, *args, **kwargs):
        self._samples_api = samples_api
        MappingsApi.__init__(self, *args, **kwargs)

        self.n_samples = N_FILES_ON_SERVER
        sample_names = [f'img_{i}.jpg' for i in range(self.n_samples)]
        sample_names.reverse()
        self.sample_names = sample_names
        

    def get_sample_mappings_by_dataset_id(self, dataset_id, field, **kwargs):
        if dataset_id == 'xyz-no-tags':
            return []
        return self.sample_names[:self.n_samples]


class MockedSamplesApi(SamplesApi):
    def __init__(self, *args, **kwargs):
        super().__init__(*args, **kwargs)
        self.sample_create_requests: List[SampleCreateRequest] = []

    def get_samples_by_dataset_id(self, dataset_id, **kwargs) -> List[SampleData]:
        samples = []
        for i, body in enumerate(self.sample_create_requests):
            sample = SampleData(id=f'{i}_xyz', dataset_id='dataset_id_xyz', file_name=body.file_name)
            samples.append(sample)
        return samples

    def create_sample_by_dataset_id(self, body, dataset_id, **kwargs):
        _check_dataset_id(dataset_id)
        assert isinstance(body, SampleCreateRequest)
        response_ = CreateEntityResponse(id="xyz")
        self.sample_create_requests.append(body)
        return response_

    def get_sample_image_write_url_by_id(self, dataset_id, sample_id, is_thumbnail, **kwargs):
        _check_dataset_id(dataset_id)
        url = f"{sample_id}_write_url"
        return url

    def get_sample_image_read_url_by_id(self, dataset_id, sample_id, type, **kwargs):
        _check_dataset_id(dataset_id)
        url = f"{sample_id}_write_url"
        return url

    def get_sample_image_write_urls_by_id(self, dataset_id, sample_id, **kwargs) -> SampleWriteUrls:
        _check_dataset_id(dataset_id)
        thumb_url = f"{sample_id}_thumb_write_url"
        full_url = f"{sample_id}_full_write_url"
        ret = SampleWriteUrls(full=full_url, thumb=thumb_url)
        return ret

    def update_sample_by_id(self, body, dataset_id, sample_id, **kwargs):
        _check_dataset_id(dataset_id)
        assert isinstance(body, SampleUpdateRequest)


class MockedDatasetsApi(DatasetsApi):
    def __init__(self, api_client):
        no_datasets = 3
        self.default_datasets = [DatasetData(name=f"dataset_{i}", id=f"dataset_{i}_id", last_modified_at=i,
                                             type="", img_type="full", size_in_bytes=-1, n_samples=-1, created_at=-1)
                                 for i in range(no_datasets)]
        self.reset()

    def reset(self):
        self.datasets = self.default_datasets

    def get_datasets(self, **kwargs):
        return self.datasets

    def create_dataset(self, body: DatasetCreateRequest, **kwargs):
        assert isinstance(body, DatasetCreateRequest)
        id = body.name + "_id"
        if body.name == 'xyz-no-tags':
            id = 'xyz-no-tags'
        dataset = DatasetData(id=id, name=body.name, last_modified_at=len(self.datasets) + 1,
                              type="", size_in_bytes=-1, n_samples=-1, created_at=-1)
        self.datasets += [dataset]
        response_ = CreateEntityResponse(id=id)
        return response_

    def get_dataset_by_id(self, dataset_id):
        _check_dataset_id(dataset_id)
        return next(dataset for dataset in self.default_datasets if dataset_id == dataset.id)

    def register_dataset_upload_by_id(self, body, dataset_id):
        _check_dataset_id(dataset_id)
        return True

    def delete_dataset_by_id(self, dataset_id, **kwargs):
        _check_dataset_id(dataset_id)
        datasets_without_that_id = [dataset for dataset in self.datasets if dataset.id != dataset_id]
        assert len(datasets_without_that_id) == len(self.datasets) - 1
        self.datasets = datasets_without_that_id


class MockedDatasourcesApi(DatasourcesApi):
    def __init__(self, api_client=None):
        super().__init__(api_client=api_client)
        # maximum numbers of samples returned by list raw samples request
        self._max_return_samples = 2
        # default number of samples in every datasource
        self._num_samples = 5
        self.reset()

    def reset(self):

        local_datasource = DatasourceConfigBase(type='LOCAL', full_path='').to_dict()
        azure_datasource = DatasourceConfigBase(type='AZURE', full_path='').to_dict()

        self._datasources = {
            "dataset_id_xyz": local_datasource,
            "dataset_id_xyz_AZURE": azure_datasource,
        }
        self._processed_until_timestamp = defaultdict(lambda: 0)
        self._samples = defaultdict(self._default_samples)

    def _default_samples(self):
        return [
            DatasourceRawSamplesDataRow(
                file_name=f"file_{i}", read_url=f"url_{i}"
            )
            for i in range(self._num_samples)
        ]

<<<<<<< HEAD
    def get_datasource_by_dataset_id(self, dataset_id: str, **kwargs):
        try:
            datasource = self._datasources[dataset_id]
        except Exception:
            raise ApiException()
        return datasource
=======
    def get_datasource_by_dataset_id(
        self, dataset_id: str, **kwargs
    ) -> DatasourceConfig:
        return self._datasources[dataset_id] # type: ignore
>>>>>>> 396e736f

    def get_datasource_processed_until_timestamp_by_dataset_id(
        self, dataset_id: str, **kwargs
    ) -> DatasourceProcessedUntilTimestampResponse:
        timestamp = self._processed_until_timestamp[dataset_id]
        return DatasourceProcessedUntilTimestampResponse(timestamp)

    def get_list_of_raw_samples_from_datasource_by_dataset_id(
        self, dataset_id, cursor: str = None, _from: int = None, to: int = None, **kwargs
    ) -> DatasourceRawSamplesData:
        if cursor is None:
            # initial request
            assert _from is not None
            assert to is not None
            cursor_dict = {"from": _from, "to": to}
            current = _from
        else:
            # follow up request
            cursor_dict = json.loads(cursor)
            current = cursor_dict["current"]
            to = cursor_dict["to"]

        next_current = min(current + self._max_return_samples, to + 1)
        samples = self._samples[dataset_id][current:next_current]
        cursor_dict["current"] = next_current
        cursor = json.dumps(cursor_dict)
        has_more = len(samples) > 0

        return DatasourceRawSamplesData(
            has_more=has_more,
            cursor=cursor,
            data=samples,
        )

    def update_datasource_by_dataset_id(
        self, body: DatasourceConfig, dataset_id: str, **kwargs
    ) -> None:
        assert isinstance(body, DatasourceConfig)
        self._datasources[dataset_id] = body # type: ignore

    def update_datasource_processed_until_timestamp_by_dataset_id(
        self, body, dataset_id, **kwargs
    ) -> None:
        assert isinstance(body, DatasourceProcessedUntilTimestampRequest)
        to = body.processed_until_timestamp
        self._processed_until_timestamp[dataset_id] = to # type: ignore


class MockedVersioningApi(VersioningApi):
    def get_latest_pip_version(self, **kwargs):
        return "1.0.8"

    def get_minimum_compatible_pip_version(self, **kwargs):
        return "1.0.0"

class MockedQuotaApi(QuotaApi):
    def get_quota_maximum_dataset_size(self, **kwargs):
        return "60000"

def mocked_request_put(dst_url: str, data=IOBase) -> Response:
    assert isinstance(dst_url, str)
    content_bytes: bytes = data.read()
    content_str: str = content_bytes.decode('utf-8')
    assert content_str.startswith('filenames')
    response_ = Response()
    response_.status_code = 200
    return response_


class MockedApiClient(ApiClient):
    def request(self, method, url, query_params=None, headers=None,
                post_params=None, body=None, _preload_content=True,
                _request_timeout=None):
        raise ValueError("ERROR: calling ApiClient.request(), but this should be mocked.")

    def call_api(self, resource_path, method,
                 path_params=None, query_params=None, header_params=None,
                 body=None, post_params=None, files=None,
                 response_type=None, auth_settings=None, async_req=None,
                 _return_http_data_only=None, collection_formats=None,
                 _preload_content=True, _request_timeout=None):
        raise ValueError("ERROR: calling ApiClient.call_api(), but this should be mocked.")


class MockedApiWorkflowClient(ApiWorkflowClient):

    embeddings_filename_base = 'img'
    n_embedding_rows_on_server = N_FILES_ON_SERVER

    def __init__(self, *args, **kwargs):
        lightly.api.api_workflow_client.ApiClient = MockedApiClient
        lightly.api.version_checking.VersioningApi = MockedVersioningApi
        ApiWorkflowClient.__init__(self, *args, **kwargs)

        self._samplings_api = MockedSamplingsApi(api_client=self.api_client)
        self._jobs_api = MockedJobsApi(api_client=self.api_client)
        self._tags_api = MockedTagsApi(api_client=self.api_client)
        self._embeddings_api = MockedEmbeddingsApi(api_client=self.api_client)
        self._samples_api = MockedSamplesApi(api_client=self.api_client)
        self._mappings_api = MockedMappingsApi(api_client=self.api_client,
                                              samples_api=self._samples_api)
        self._scores_api = MockedScoresApi(api_client=self.api_client)
        self._datasets_api = MockedDatasetsApi(api_client=self.api_client)
        self._datasources_api = MockedDatasourcesApi(api_client=self.api_client)
        self._quota_api = MockedQuotaApi(api_client=self.api_client)

        lightly.api.api_workflow_client.requests.put = mocked_request_put

        self.wait_time_till_next_poll = 0.001  # for api_workflow_sampling

    def upload_file_with_signed_url(
            self, file: IOBase, signed_write_url: str,
            max_backoff: int = 32, max_retries: int = 5, headers: Dict = None,
    ) -> Response:
        res = Response()
        return res

    def _get_csv_reader_from_read_url(self, read_url: str):
        n_rows: int = self.n_embedding_rows_on_server
        n_dims: int = self.n_dims_embeddings_on_server

        rows_csv = [['filenames'] + [f'embeddings_{i}' for i in range(n_dims)] + ['labels']]
        for i in range(n_rows):
            row = [f'{self.embeddings_filename_base}_{i}.jpg']
            for _ in range(n_dims):
                row.append(np.random.uniform(0, 1))
            row.append(i)
            rows_csv.append(row)

        # save the csv rows in a temporary in-memory string file
        # using a csv writer and then read them as bytes
        f = tempfile.SpooledTemporaryFile(mode="rw")
        writer = csv.writer(f)
        writer.writerows(rows_csv)
        f.seek(0)
        buffer = io.StringIO(f.read())
        reader = csv.reader(buffer)

        return reader


class MockedApiWorkflowSetup(unittest.TestCase):
    EMBEDDINGS_FILENAME_BASE: str = 'sample'

    def setUp(self, token="token_xyz",  dataset_id="dataset_id_xyz") -> None:
        self.api_workflow_client = MockedApiWorkflowClient(token=token, dataset_id=dataset_id)<|MERGE_RESOLUTION|>--- conflicted
+++ resolved
@@ -319,19 +319,11 @@
             for i in range(self._num_samples)
         ]
 
-<<<<<<< HEAD
     def get_datasource_by_dataset_id(self, dataset_id: str, **kwargs):
         try:
             datasource = self._datasources[dataset_id]
         except Exception:
             raise ApiException()
-        return datasource
-=======
-    def get_datasource_by_dataset_id(
-        self, dataset_id: str, **kwargs
-    ) -> DatasourceConfig:
-        return self._datasources[dataset_id] # type: ignore
->>>>>>> 396e736f
 
     def get_datasource_processed_until_timestamp_by_dataset_id(
         self, dataset_id: str, **kwargs
