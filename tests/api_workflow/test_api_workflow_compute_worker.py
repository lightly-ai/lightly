import json
import random
from typing import Any, List
from unittest import mock
from unittest.mock import MagicMock

import pytest
from pytest_mock import MockerFixture

from lightly.api import ApiWorkflowClient, api_workflow_compute_worker
from lightly.api.api_workflow_compute_worker import (
    STATE_SCHEDULED_ID_NOT_FOUND,
    ComputeWorkerRunInfo,
    InvalidConfigurationError,
    _config_to_camel_case,
    _snake_to_camel_case,
    _validate_config,
)
from lightly.openapi_generated.swagger_client import (
    ApiClient,
    DockerApi,
    DockerRunData,
    DockerRunScheduledData,
    DockerRunScheduledPriority,
    DockerRunScheduledState,
    DockerRunState,
    DockerWorkerConfig,
    DockerWorkerConfigV3Docker,
    DockerWorkerConfigV3DockerCorruptnessCheck,
    DockerWorkerConfigV3Lightly,
    DockerWorkerConfigV3LightlyLoader,
<<<<<<< HEAD
    DockerWorkerConfigV3LightlyCollate,
=======
    DockerWorkerState,
>>>>>>> c31d126f
    DockerWorkerType,
    SelectionConfig,
    SelectionConfigEntry,
    SelectionConfigEntryInput,
    SelectionConfigEntryStrategy,
    SelectionInputPredictionsName,
    SelectionInputType,
    SelectionStrategyThresholdOperation,
    SelectionStrategyType,
    TagData,
)
from lightly.openapi_generated.swagger_client.rest import ApiException
from tests.api_workflow.mocked_api_workflow_client import MockedApiWorkflowSetup


class TestApiWorkflowComputeWorker(MockedApiWorkflowSetup):
    def test_register_compute_worker(self):
        # default name
        worker_id = self.api_workflow_client.register_compute_worker()
        assert worker_id
        # custom name
        worker_id = self.api_workflow_client.register_compute_worker(name="my-worker")
        assert worker_id

    def test_delete_compute_worker(self):
        worker_id = self.api_workflow_client.register_compute_worker(name="my-worker")
        assert worker_id
        self.api_workflow_client.delete_compute_worker(worker_id)

    def test_create_compute_worker_config(self):
        config_id = self.api_workflow_client.create_compute_worker_config(
            worker_config={
                "training": {"task_name": "lightly_pretagging"},
            },
            lightly_config={
                "loader": {
                    "batch_size": 64,
                },
            },
            selection_config={
                "n_samples": 20,
                "strategies": [
                    {
                        "input": {
                            "type": "EMBEDDINGS",
                            "dataset_id": "some-dataset-id",
                            "tag_name": "some-tag-name",
                        },
                        "strategy": {"type": "SIMILARITY"},
                    },
                ],
            },
        )
        assert config_id

    def test_create_compute_worker_config__selection_config_is_class(self) -> None:
        config_id = self.api_workflow_client.create_compute_worker_config(
            worker_config={
                "pretagging": True,
            },
            lightly_config={
                "loader": {
                    "batch_size": 64,
                },
            },
            selection_config=SelectionConfig(
                n_samples=20,
                strategies=[
                    SelectionConfigEntry(
                        input=SelectionConfigEntryInput(
                            type=SelectionInputType.EMBEDDINGS,
                            dataset_id="some-dataset-id",
                            tag_name="some-tag-name",
                        ),
                        strategy=SelectionConfigEntryStrategy(
                            type=SelectionStrategyType.SIMILARITY,
                        ),
                    )
                ],
            ),
        )
        assert config_id

    def test_create_compute_worker_config__all_none(self) -> None:
        config_id = self.api_workflow_client.create_compute_worker_config(
            worker_config=None,
            lightly_config=None,
            selection_config=None,
        )
        assert config_id

    def test_schedule_compute_worker_run(self):
        scheduled_run_id = self.api_workflow_client.schedule_compute_worker_run(
            worker_config={
                "pretagging": True,
            },
            lightly_config={
                "loader": {
                    "batch_size": 64,
                },
            },
        )
        assert scheduled_run_id

    def test_schedule_compute_worker_run__priority(self):
        scheduled_run_id = self.api_workflow_client.schedule_compute_worker_run(
            worker_config={},
            lightly_config={},
            priority=DockerRunScheduledPriority.HIGH,
        )
        assert scheduled_run_id

    def test_schedule_compute_worker_run__runs_on(self):
        scheduled_run_id = self.api_workflow_client.schedule_compute_worker_run(
            worker_config={}, lightly_config={}, runs_on=["AAA", "BBB"]
        )
        assert scheduled_run_id

    def test_get_compute_worker_ids(self):
        ids = self.api_workflow_client.get_compute_worker_ids()
        assert all(isinstance(id_, str) for id_ in ids)

    def test_get_compute_workers(self):
        workers = self.api_workflow_client.get_compute_workers()
        assert len(workers) == 1
        assert workers[0].name == "worker-name-1"
        assert workers[0].state == DockerWorkerState.OFFLINE
        assert workers[0].labels == ["label-1"]

    def test_get_compute_worker_runs(self):
        runs = self.api_workflow_client.get_compute_worker_runs()
        assert len(runs) > 0
        assert all(isinstance(run, DockerRunData) for run in runs)

    def test_get_scheduled_compute_worker_runs(self):
        runs = self.api_workflow_client.get_scheduled_compute_worker_runs()
        dataset_id = self.api_workflow_client.dataset_id
        assert len(runs) > 0
        assert all(isinstance(run, DockerRunScheduledData) for run in runs)
        assert all(run.dataset_id == dataset_id for run in runs)

    def _check_if_openapi_generated_obj_is_valid(self, obj) -> Any:
        api_client = ApiClient()

        obj_as_json = json.dumps(api_client.sanitize_for_serialization(obj))

        mocked_response = mock.MagicMock()
        mocked_response.data = obj_as_json
        obj_api = api_client.deserialize(mocked_response, type(obj).__name__)

        self.assertDictEqual(obj.to_dict(), obj_api.to_dict())

        return obj_api

    def test_selection_config(self):
        selection_config = SelectionConfig(
            n_samples=1,
            strategies=[
                SelectionConfigEntry(
                    input=SelectionConfigEntryInput(type=SelectionInputType.EMBEDDINGS),
                    strategy=SelectionConfigEntryStrategy(
                        type=SelectionStrategyType.DIVERSITY,
                        stopping_condition_minimum_distance=-1,
                    ),
                ),
                SelectionConfigEntry(
                    input=SelectionConfigEntryInput(
                        type=SelectionInputType.SCORES,
                        task="my-classification-task",
                        score="uncertainty_margin",
                    ),
                    strategy=SelectionConfigEntryStrategy(
                        type=SelectionStrategyType.WEIGHTS
                    ),
                ),
                SelectionConfigEntry(
                    input=SelectionConfigEntryInput(
                        type=SelectionInputType.METADATA, key="lightly.sharpness"
                    ),
                    strategy=SelectionConfigEntryStrategy(
                        type=SelectionStrategyType.THRESHOLD,
                        threshold=20,
                        operation=SelectionStrategyThresholdOperation.BIGGER_EQUAL,
                    ),
                ),
                SelectionConfigEntry(
                    input=SelectionConfigEntryInput(
                        type=SelectionInputType.PREDICTIONS,
                        task="my_object_detection_task",
                        name=SelectionInputPredictionsName.CLASS_DISTRIBUTION,
                    ),
                    strategy=SelectionConfigEntryStrategy(
                        type=SelectionStrategyType.BALANCE,
                        target={"Ambulance": 0.2, "Bus": 0.4},
                    ),
                ),
            ],
        )
        config = DockerWorkerConfig(
            worker_type=DockerWorkerType.FULL, selection=selection_config
        )

        config_api = self._check_if_openapi_generated_obj_is_valid(config)


def test_selection_config_from_dict() -> None:
    cfg = {
        "n_samples": 10,
        "proportion_samples": 0.1,
        "strategies": [
            {
                "input": {
                    "type": "EMBEDDINGS",
                    "dataset_id": "some-dataset-id",
                    "tag_name": "some-tag-name",
                },
                "strategy": {"type": "SIMILARITY"},
            },
            {
                "input": {
                    "type": "METADATA",
                    "key": "lightly.sharpness",
                },
                "strategy": {
                    "type": "THRESHOLD",
                    "threshold": 20,
                    "operation": "BIGGER",
                },
            },
        ],
    }
    selection_cfg = api_workflow_compute_worker.selection_config_from_dict(cfg)
    assert selection_cfg.n_samples == 10
    assert selection_cfg.proportion_samples == 0.1
    assert selection_cfg.strategies is not None
    assert len(selection_cfg.strategies) == 2
    assert selection_cfg.strategies[0].input.type == "EMBEDDINGS"
    assert selection_cfg.strategies[0].input.dataset_id == "some-dataset-id"
    assert selection_cfg.strategies[0].input.tag_name == "some-tag-name"
    assert selection_cfg.strategies[0].strategy.type == "SIMILARITY"
    assert selection_cfg.strategies[1].input.type == "METADATA"
    assert selection_cfg.strategies[1].input.key == "lightly.sharpness"
    assert selection_cfg.strategies[1].strategy.type == "THRESHOLD"
    assert selection_cfg.strategies[1].strategy.threshold == 20
    assert selection_cfg.strategies[1].strategy.operation == "BIGGER"
    # verify that original dict was not mutated
    assert isinstance(cfg["strategies"][0]["input"], dict)


def test_selection_config_from_dict__missing_strategies() -> None:
    cfg = {}
    selection_cfg = api_workflow_compute_worker.selection_config_from_dict(cfg)
    assert selection_cfg.strategies == []


def test_selection_config_from_dict__extra_key() -> None:
    cfg = {"strategies": [], "invalid-key": 0}
    with pytest.raises(
        TypeError, match="got an unexpected keyword argument 'invalid-key'"
    ):
        api_workflow_compute_worker.selection_config_from_dict(cfg)


def test_selection_config_from_dict__extra_stratey_key() -> None:
    cfg = {
        "strategies": [
            {
                "input": {"type": "EMBEDDINGS"},
                "strategy": {"type": "DIVERSITY"},
                "invalid-key": {"type": ""},
            },
        ],
    }
    with pytest.raises(
        TypeError, match="got an unexpected keyword argument 'invalid-key'"
    ):
        api_workflow_compute_worker.selection_config_from_dict(cfg)


def test_selection_config_from_dict__extra_input_key() -> None:
    cfg = {
        "strategies": [
            {
                "input": {"type": "EMBEDDINGS", "datasetId": ""},
                "strategy": {"type": "DIVERSITY"},
            },
        ],
    }
    with pytest.raises(
        TypeError, match="got an unexpected keyword argument 'datasetId'"
    ):
        api_workflow_compute_worker.selection_config_from_dict(cfg)


def test_selection_config_from_dict__extra_strategy_strategy_key() -> None:
    cfg = {
        "strategies": [
            {
                "input": {"type": "EMBEDDINGS"},
                "strategy": {
                    "type": "DIVERSITY",
                    "stoppingConditionMinimumDistance": 0,
                },
            },
        ],
    }
    with pytest.raises(
        TypeError,
        match="got an unexpected keyword argument 'stoppingConditionMinimumDistance'",
    ):
        api_workflow_compute_worker.selection_config_from_dict(cfg)


def test_selection_config_from_dict__typo() -> None:
    cfg = {"nSamples": 10}
    with pytest.raises(
        TypeError, match="got an unexpected keyword argument 'nSamples'"
    ):
        api_workflow_compute_worker.selection_config_from_dict(cfg)


def test_get_scheduled_run_by_id() -> None:
    scheduled_runs = [
        DockerRunScheduledData(
            id=f"id_{i}",
            dataset_id="dataset_id",
            config_id="config_id",
            priority=DockerRunScheduledPriority,
            state=DockerRunScheduledState.OPEN,
            created_at=0,
            last_modified_at=1,
            runs_on=[],
        )
        for i in range(3)
    ]
    mocked_compute_worker_api = MagicMock(
        get_docker_runs_scheduled_by_dataset_id=lambda dataset_id: scheduled_runs
    )
    mocked_api_client = MagicMock(
        dataset_id="asdf", _compute_worker_api=mocked_compute_worker_api
    )

    scheduled_run_id = "id_2"
    scheduled_run_data = ApiWorkflowClient._get_scheduled_run_by_id(
        self=mocked_api_client, scheduled_run_id=scheduled_run_id
    )
    assert scheduled_run_data.id == scheduled_run_id


def test_get_scheduled_run_by_id_not_found() -> None:
    scheduled_runs = [
        DockerRunScheduledData(
            id=f"id_{i}",
            dataset_id="dataset_id",
            config_id="config_id",
            priority=DockerRunScheduledPriority,
            state=DockerRunScheduledState.OPEN,
            created_at=0,
            last_modified_at=1,
            runs_on=[],
        )
        for i in range(3)
    ]
    mocked_compute_worker_api = MagicMock(
        get_docker_runs_scheduled_by_dataset_id=lambda dataset_id: scheduled_runs
    )
    mocked_api_client = MagicMock(
        dataset_id="asdf", _compute_worker_api=mocked_compute_worker_api
    )

    scheduled_run_id = "id_5"
    with pytest.raises(
        ApiException,
        match=f"No scheduled run found for run with scheduled_run_id='{scheduled_run_id}'.",
    ):
        scheduled_run_data = ApiWorkflowClient._get_scheduled_run_by_id(
            self=mocked_api_client, scheduled_run_id=scheduled_run_id
        )


def test_get_compute_worker_state_and_message_OPEN() -> None:
    scheduled_run = DockerRunScheduledData(
        id=f"id_2",
        dataset_id="dataset_id",
        config_id="config_id",
        priority=DockerRunScheduledPriority,
        state=DockerRunScheduledState.OPEN,
        created_at=0,
        last_modified_at=1,
        runs_on=["asdf"],
    )

    def mocked_raise_exception(*args, **kwargs):
        raise ApiException

    mocked_api_client = MagicMock(
        dataset_id="asdf",
        _compute_worker_api=MagicMock(
            get_docker_run_by_scheduled_id=mocked_raise_exception
        ),
        _get_scheduled_run_by_id=lambda id: scheduled_run,
    )

    run_info = ApiWorkflowClient.get_compute_worker_run_info(
        self=mocked_api_client, scheduled_run_id=""
    )
    assert run_info.state == DockerRunScheduledState.OPEN
    assert run_info.message.startswith("Waiting for pickup by Lightly Worker.")
    assert run_info.in_end_state() == False


def test_get_compute_worker_state_and_message_CANCELED() -> None:
    def mocked_raise_exception(*args, **kwargs):
        raise ApiException

    mocked_api_client = MagicMock(
        dataset_id="asdf",
        _compute_worker_api=MagicMock(
            get_docker_run_by_scheduled_id=mocked_raise_exception
        ),
        _get_scheduled_run_by_id=mocked_raise_exception,
    )
    run_info = ApiWorkflowClient.get_compute_worker_run_info(
        self=mocked_api_client, scheduled_run_id=""
    )
    assert run_info.state == STATE_SCHEDULED_ID_NOT_FOUND
    assert run_info.message.startswith("Could not find a job for the given run_id:")
    assert run_info.in_end_state() == True


def test_get_compute_worker_state_and_message_docker_state() -> None:
    message = "SOME_MESSAGE"
    docker_run = DockerRunData(
        id="id",
        user_id="user-id",
        state=DockerRunState.GENERATING_REPORT,
        docker_version="",
        created_at=0,
        last_modified_at=0,
        message=message,
    )
    mocked_api_client = MagicMock(
        dataset_id="asdf",
        _compute_worker_api=MagicMock(
            get_docker_run_by_scheduled_id=lambda scheduled_id: docker_run
        ),
    )

    run_info = ApiWorkflowClient.get_compute_worker_run_info(
        self=mocked_api_client, scheduled_run_id=""
    )
    assert run_info.state == DockerRunState.GENERATING_REPORT
    assert run_info.message == message
    assert run_info.in_end_state() == False


def test_compute_worker_run_info_generator(mocker) -> None:
    states = [f"state_{i}" for i in range(7)]
    states[-1] = DockerRunState.COMPLETED

    class MockedApiWorkflowClient:
        def __init__(self, states: List[str]):
            self.states = states
            self.current_state_index = 0
            random.seed(42)

        def get_compute_worker_run_info(self, scheduled_run_id: str):
            state = self.states[self.current_state_index]
            if random.random() > 0.9:
                self.current_state_index += 1
            return ComputeWorkerRunInfo(state=state, message=state)

    mocker.patch("time.sleep", lambda _: None)

    mocked_client = MockedApiWorkflowClient(states)
    run_infos = list(
        ApiWorkflowClient.compute_worker_run_info_generator(
            mocked_client, scheduled_run_id=""
        )
    )

    expected_run_infos = [
        ComputeWorkerRunInfo(state=state, message=state) for state in states
    ]

    assert run_infos == expected_run_infos


def test_get_compute_worker_runs(mocker: MockerFixture) -> None:
    client = ApiWorkflowClient(token="123")
    mock_compute_worker_api = mocker.create_autospec(
        DockerApi, spec_set=True
    ).return_value
    mock_compute_worker_api.get_docker_runs.side_effect = [
        [
            DockerRunData(
                id="run-1",
                user_id="user-id",
                created_at=20,
                dataset_id="",
                docker_version="",
                state="",
                last_modified_at=0,
            ),
            DockerRunData(
                id="run-2",
                user_id="user-id",
                created_at=10,
                dataset_id="",
                docker_version="",
                state="",
                last_modified_at=0,
            ),
        ],
        [],
    ]
    client._compute_worker_api = mock_compute_worker_api
    runs = client.get_compute_worker_runs()
    assert runs == [
        DockerRunData(
            id="run-2",
            user_id="user-id",
            created_at=10,
            dataset_id="",
            docker_version="",
            state="",
            last_modified_at=0,
        ),
        DockerRunData(
            id="run-1",
            user_id="user-id",
            created_at=20,
            dataset_id="",
            docker_version="",
            state="",
            last_modified_at=0,
        ),
    ]
    assert mock_compute_worker_api.get_docker_runs.call_count == 2


def test_get_compute_worker_runs__dataset(mocker: MockerFixture) -> None:
    client = ApiWorkflowClient(token="123")
    mock_compute_worker_api = mocker.create_autospec(
        DockerApi, spec_set=True
    ).return_value
    mock_compute_worker_api.get_docker_runs_query_by_dataset_id.side_effect = [
        [
            DockerRunData(
                id="run-2",
                user_id="user-id",
                dataset_id="dataset-2",
                docker_version="",
                state="",
                created_at=0,
                last_modified_at=0,
            ),
        ],
        [],
    ]

    client._compute_worker_api = mock_compute_worker_api
    runs = client.get_compute_worker_runs(dataset_id="dataset-2")
    assert runs == [
        DockerRunData(
            id="run-2",
            user_id="user-id",
            dataset_id="dataset-2",
            docker_version="",
            state="",
            created_at=0,
            last_modified_at=0,
        ),
    ]
    assert mock_compute_worker_api.get_docker_runs_query_by_dataset_id.call_count == 2


def test_get_compute_worker_run_tags__no_tags(mocker: MockerFixture) -> None:
    client = ApiWorkflowClient(token="123", dataset_id="dataset-0")
    mock_compute_worker_api = mocker.create_autospec(
        DockerApi, spec_set=True
    ).return_value
    mock_compute_worker_api.get_docker_run_tags.return_value = []
    client._compute_worker_api = mock_compute_worker_api
    tags = client.get_compute_worker_run_tags(run_id="run-0")
    assert len(tags) == 0
    mock_compute_worker_api.get_docker_run_tags.assert_called_once_with(run_id="run-0")


def test_get_compute_worker_run_tags__single_tag(mocker: MockerFixture) -> None:
    client = ApiWorkflowClient(token="123", dataset_id="dataset-0")
    mock_compute_worker_api = mocker.create_autospec(
        DockerApi, spec_set=True
    ).return_value
    mock_compute_worker_api.get_docker_run_tags.return_value = [
        TagData(
            id="tag-0",
            dataset_id="dataset-0",
            prev_tag_id=None,
            bit_mask_data="0x1",
            name="tag-0",
            tot_size=0,
            created_at=0,
            changes=dict(),
            run_id="run-0",
        )
    ]
    client._compute_worker_api = mock_compute_worker_api
    tags = client.get_compute_worker_run_tags(run_id="run-0")
    assert len(tags) == 1
    mock_compute_worker_api.get_docker_run_tags.assert_called_once_with(run_id="run-0")


def test_get_compute_worker_run_tags__multiple_tags(mocker: MockerFixture) -> None:
    client = ApiWorkflowClient(token="123", dataset_id="dataset-0")
    mock_compute_worker_api = mocker.create_autospec(
        DockerApi, spec_set=True
    ).return_value
    tag_0 = TagData(
        id="tag-0",
        dataset_id="dataset-0",
        prev_tag_id=None,
        bit_mask_data="0x1",
        name="tag-0",
        tot_size=0,
        created_at=0,
        changes=dict(),
        run_id="run-0",
    )
    tag_1 = TagData(
        id="tag-1",
        dataset_id="dataset-0",
        prev_tag_id="tag-0",
        bit_mask_data="0x1",
        name="tag-1",
        tot_size=0,
        created_at=1,
        changes=dict(),
        run_id="run-0",
    )
    # tag from a different dataset
    tag_2 = TagData(
        id="tag-2",
        dataset_id="dataset-1",
        prev_tag_id=None,
        bit_mask_data="0x1",
        name="tag-2",
        tot_size=0,
        created_at=2,
        changes=dict(),
        run_id="run-0",
    )
    # tags are returned ordered by decreasing creation date
    mock_compute_worker_api.get_docker_run_tags.return_value = [tag_2, tag_1, tag_0]
    client._compute_worker_api = mock_compute_worker_api
    tags = client.get_compute_worker_run_tags(run_id="run-0")
    assert len(tags) == 2
    assert tags[0] == tag_1
    assert tags[1] == tag_0
    mock_compute_worker_api.get_docker_run_tags.assert_called_once_with(run_id="run-0")


def test__config_to_camel_case() -> None:
    assert _config_to_camel_case(
        {
            "lorem_ipsum": "dolor",
            "lorem": {
                "ipsum_dolor": "sit_amet",
            },
        }
    ) == {
        "loremIpsum": "dolor",
        "lorem": {
            "ipsumDolor": "sit_amet",
        },
    }


def test__snake_to_camel_case() -> None:
    assert _snake_to_camel_case("lorem") == "lorem"
    assert _snake_to_camel_case("lorem_ipsum") == "loremIpsum"
    assert _snake_to_camel_case("lorem_ipsum_dolor") == "loremIpsumDolor"
    assert _snake_to_camel_case("loremIpsum") == "loremIpsum"  # do nothing


def test__validate_config__docker() -> None:
    obj = DockerWorkerConfigV3Docker(
        enable_training=False,
        corruptness_check=DockerWorkerConfigV3DockerCorruptnessCheck(
            corruption_threshold=0.1,
        ),
    )
    _validate_config(
        cfg={
            "enable_training": False,
            "corruptness_check": {
                "corruption_threshold": 0.1,
            },
        },
        obj=obj,
    )


def test__validate_config__docker_typo() -> None:
    obj = DockerWorkerConfigV3Docker(
        enable_training=False,
        corruptness_check=DockerWorkerConfigV3DockerCorruptnessCheck(
            corruption_threshold=0.1,
        ),
    )

    with pytest.raises(
        InvalidConfigurationError,
        match="Option 'enable_trainingx' does not exist! Did you mean 'enable_training'?",
    ):
        _validate_config(
            cfg={
                "enable_trainingx": False,
                "corruptness_check": {
                    "corruption_threshold": 0.1,
                },
            },
            obj=obj,
        )


def test__validate_config__docker_typo_nested() -> None:
    obj = DockerWorkerConfigV3Docker(
        enable_training=False,
        corruptness_check=DockerWorkerConfigV3DockerCorruptnessCheck(
            corruption_threshold=0.1,
        ),
    )

    with pytest.raises(
        InvalidConfigurationError,
        match="Option 'corruption_thresholdx' does not exist! Did you mean 'corruption_threshold'?",
    ):
        _validate_config(
            cfg={
                "enable_training": False,
                "corruptness_check": {
                    "corruption_thresholdx": 0.1,
                },
            },
            obj=obj,
        )


def test__validate_config__lightly() -> None:
    obj = DockerWorkerConfigV3Lightly(
        loader=DockerWorkerConfigV3LightlyLoader(
            num_workers=-1,
            batch_size=16,
            shuffle=True,
        ),
        collate=DockerWorkerConfigV3LightlyCollate(
            rr_degrees=[-90, 90],
        ),
    )
    _validate_config(
        cfg={
            "loader": {
                "num_workers": -1,
                "batch_size": 16,
                "shuffle": True,
            },
            "collate": {
                "rr_degrees": [-90, 90],
            },
        },
        obj=obj,
    )


def test__validate_config__lightly_typo() -> None:
    obj = DockerWorkerConfigV3Lightly(
        loader=DockerWorkerConfigV3LightlyLoader(
            num_workers=-1,
            batch_size=16,
            shuffle=True,
        )
    )
    with pytest.raises(
        InvalidConfigurationError,
        match="Option 'loaderx' does not exist! Did you mean 'loader'?",
    ):
        _validate_config(
            cfg={
                "loaderx": {
                    "num_workers": -1,
                    "batch_size": 16,
                    "shuffle": True,
                },
            },
            obj=obj,
        )


def test__validate_config__lightly_typo_nested() -> None:
    obj = DockerWorkerConfigV3Lightly(
        loader=DockerWorkerConfigV3LightlyLoader(
            num_workers=-1,
            batch_size=16,
            shuffle=True,
        )
    )
    with pytest.raises(
        InvalidConfigurationError,
        match="Option 'num_workersx' does not exist! Did you mean 'num_workers'?",
    ):
        _validate_config(
            cfg={
                "loader": {
                    "num_workersx": -1,
                    "batch_size": 16,
                    "shuffle": True,
                },
            },
            obj=obj,
        )


def test__validate_config__raises_type_error(mocker: MockerFixture) -> None:
    with pytest.raises(
        TypeError, match="of argument 'obj' has not attribute 'swagger_types'"
    ):
        _validate_config(cfg={}, obj=mocker.MagicMock())<|MERGE_RESOLUTION|>--- conflicted
+++ resolved
@@ -29,11 +29,8 @@
     DockerWorkerConfigV3DockerCorruptnessCheck,
     DockerWorkerConfigV3Lightly,
     DockerWorkerConfigV3LightlyLoader,
-<<<<<<< HEAD
     DockerWorkerConfigV3LightlyCollate,
-=======
     DockerWorkerState,
->>>>>>> c31d126f
     DockerWorkerType,
     SelectionConfig,
     SelectionConfigEntry,
