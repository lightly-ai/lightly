import unittest
import torch

import lightly


class TestFromImports(unittest.TestCase):

    def test_from_imports(self):
        # active learning (commented out don't work)
        from lightly.active_learning.config.selection_config import SelectionConfig
        from lightly.active_learning.agents.agent import ActiveLearningAgent
        from lightly.active_learning.scorers.classification import ScorerClassification

        # api imports
        from lightly.api.api_workflow_client import ApiWorkflowClient
        from lightly.api.bitmask import BitMask

        # data imports
        from lightly.data import LightlyDataset
        from lightly.data.dataset  import LightlyDataset
        from lightly.data  import BaseCollateFunction
        from lightly.data.collate  import BaseCollateFunction
        from lightly.data import ImageCollateFunction
        from lightly.data.collate import ImageCollateFunction
        from lightly.data import MoCoCollateFunction
        from lightly.data.collate import MoCoCollateFunction
        from lightly.data import SimCLRCollateFunction
        from lightly.data.collate import SimCLRCollateFunction
        from lightly.data import imagenet_normalize
        from lightly.data.collate import imagenet_normalize

        # embedding imports
        from lightly.embedding import BaseEmbedding
        from lightly.embedding._base import BaseEmbedding
        from lightly.embedding import SelfSupervisedEmbedding
        from lightly.embedding.embedding import SelfSupervisedEmbedding

        # loss imports
        from lightly.loss import NTXentLoss
        from lightly.loss.ntx_ent_loss import NTXentLoss
        from lightly.loss import SymNegCosineSimilarityLoss
        from lightly.loss.sym_neg_cos_sim_loss import SymNegCosineSimilarityLoss
        from lightly.loss.memory_bank import MemoryBankModule
        from lightly.loss.regularizer import CO2Regularizer
        from lightly.loss.regularizer.co2 import CO2Regularizer

        # models imports
        from lightly.models import ResNetGenerator
        from lightly.models.resnet import ResNetGenerator
        from lightly.models import SimCLR
        from lightly.models.simclr import SimCLR
        from lightly.models import MoCo
        from lightly.models.moco import MoCo
        from lightly.models import SimSiam
        from lightly.models.simsiam import SimSiam
        from lightly.models import ZOO
        from lightly.models.zoo import ZOO
        from lightly.models import checkpoints
        from lightly.models.zoo import checkpoints
        from lightly.models.batchnorm import get_norm_layer

        # transforms imports
        from lightly.transforms import GaussianBlur
        from lightly.transforms.gaussian_blur import GaussianBlur
        from lightly.transforms import RandomRotate
        from lightly.transforms.rotation import RandomRotate

<<<<<<< HEAD
        # utils imports
        from lightly.utils import save_embeddings
        from lightly.utils.io import save_embeddings
        from lightly.utils import load_embeddings
        from lightly.utils.io import load_embeddings
        from lightly.utils import load_embeddings_as_dict
        from lightly.utils.io import load_embeddings_as_dict
        from lightly.utils import fit_pca
        from lightly.utils.embeddings_2d import fit_pca
=======
        # core imports
        from lightly import train_model_and_embed_images
        from lightly import train_embedding_model
        from lightly import embed_images
>>>>>>> 4593fec5
<|MERGE_RESOLUTION|>--- conflicted
+++ resolved
@@ -64,21 +64,4 @@
         from lightly.transforms import GaussianBlur
         from lightly.transforms.gaussian_blur import GaussianBlur
         from lightly.transforms import RandomRotate
-        from lightly.transforms.rotation import RandomRotate
-
-<<<<<<< HEAD
-        # utils imports
-        from lightly.utils import save_embeddings
-        from lightly.utils.io import save_embeddings
-        from lightly.utils import load_embeddings
-        from lightly.utils.io import load_embeddings
-        from lightly.utils import load_embeddings_as_dict
-        from lightly.utils.io import load_embeddings_as_dict
-        from lightly.utils import fit_pca
-        from lightly.utils.embeddings_2d import fit_pca
-=======
-        # core imports
-        from lightly import train_model_and_embed_images
-        from lightly import train_embedding_model
-        from lightly import embed_images
->>>>>>> 4593fec5
+        from lightly.transforms.rotation import RandomRotate