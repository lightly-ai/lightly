--- conflicted
+++ resolved
@@ -74,24 +74,4 @@
         lightly.transforms.GaussianBlur
         lightly.transforms.gaussian_blur.GaussianBlur
         lightly.transforms.RandomRotate
-        lightly.transforms.rotation.RandomRotate
-
-<<<<<<< HEAD
-        # utils imports
-        lightly.utils.save_embeddings
-        lightly.utils.io.save_embeddings
-        lightly.utils.load_embeddings
-        lightly.utils.io.load_embeddings
-        lightly.utils.load_embeddings_as_dict
-        lightly.utils.io.load_embeddings_as_dict
-        lightly.utils.fit_pca
-        lightly.utils.embeddings_2d.fit_pca
-=======
-        # core imports
-        lightly.train_model_and_embed_images
-        lightly.core.train_model_and_embed_images
-        lightly.train_embedding_model
-        lightly.core.train_embedding_model
-        lightly.embed_images
-        lightly.core.embed_images
->>>>>>> 4593fec5
+        lightly.transforms.rotation.RandomRotate