--- conflicted
+++ resolved
@@ -16,13 +16,8 @@
 from lightly.models.modules.heads import SimSiamPredictionHead
 from lightly.models.modules.heads import SwaVProjectionHead
 from lightly.models.modules.heads import SwaVPrototypes
-<<<<<<< HEAD
 from lightly.models.modules.heads import VicRegLLocalProjectionHead
-
-
-=======
 from lightly.models.modules.heads import TiCoProjectionHead
->>>>>>> 6b505504
 
 
 class TestProjectionHeads(unittest.TestCase):
@@ -42,6 +37,7 @@
             BarlowTwinsProjectionHead,
             BYOLProjectionHead,
             BYOLPredictionHead,
+            DINOProjectionHead,
             MoCoProjectionHead,
             MSNProjectionHead,
             NNCLRProjectionHead,
@@ -50,12 +46,8 @@
             SimSiamProjectionHead,
             SimSiamPredictionHead,
             SwaVProjectionHead,
-            DINOProjectionHead,
-<<<<<<< HEAD
-            VicRegLLocalProjectionHead,     
-=======
             TiCoProjectionHead,
->>>>>>> 6b505504
+            VicRegLLocalProjectionHead,
         ]
 
 
