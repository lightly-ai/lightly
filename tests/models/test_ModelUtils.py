import copy
import random
import unittest
from typing import List, Optional, Tuple

import pytest
import torch
import torch.nn as nn
from torch import Tensor
from torch.nn import Identity

from lightly.models import utils
from lightly.models.utils import (
    _no_grad_trunc_normal,
    activate_requires_grad,
    batch_shuffle,
    batch_unshuffle,
    deactivate_requires_grad,
    nearest_neighbors,
    normalize_weight,
    update_momentum,
)


def has_grad(model: nn.Module):
    """Helper method to check if a model has `requires_grad` set to True"""
    has_grad_ = False
    for param in model.parameters():
        if param.requires_grad == True:
            has_grad_ = True
            break
    return has_grad_


class TestModelUtils(unittest.TestCase):
    def _assert_tensor_equal(self, x, y):
        # If the assertion fails then only an "assertion is not True" error is
        # shown without showing the contents of x and y. To help debugging, x
        # and y are printed. Note that the output is only shown if the assertion
        # fails.
        print(x)
        print(y)
        self.assertTrue(torch.equal(x, y))

    def test_batch_shuffle(self, seed=0):
        torch.manual_seed(seed)
        x1 = torch.rand((4, 3, 64, 64))
        x1_shuffled, shuffle = batch_shuffle(x1)
        out1 = batch_unshuffle(x1_shuffled, shuffle)
        self.assertTrue(torch.equal(x1, out1))
        self.assertFalse(torch.equal(x1, x1_shuffled))

    def test_activate_requires_grad(self):
        model = nn.Sequential(
            nn.Linear(32, 32),
            nn.ReLU(),
        )
        self.assertTrue(has_grad(model))
        deactivate_requires_grad(model)
        self.assertFalse(has_grad(model))
        activate_requires_grad(model)
        self.assertTrue(has_grad(model))

    def test_momentum_works(self):
        model = nn.Sequential(
            nn.Linear(32, 32),
            nn.ReLU(),
        )
        model_momentum = copy.deepcopy(model)
        update_momentum(model, model_momentum, 0.99)

    def test_normalize_weight_linear(self):
        input_dim = 32
        output_dim = 64
        linear = nn.Linear(input_dim, output_dim, bias=False)
        normalize_weight(linear.weight, dim=0)
        self.assertEqual(linear.weight.norm(dim=0).sum(), input_dim)
        normalize_weight(linear.weight, dim=1)
        self.assertEqual(linear.weight.norm(dim=1).sum(), output_dim)

    def test_no_grad_trunc_normal(self, device="cpu", seed=0):
        torch.manual_seed(seed)
        tensor = torch.rand((8, 16)).to(device)
        a = -2
        b = 2
        _no_grad_trunc_normal(tensor, mean=0, std=1, a=-2, b=2)
        self.assertTrue(tensor.min() >= a)
        self.assertTrue(tensor.max() <= b)

    @unittest.skipUnless(torch.cuda.is_available(), "No cuda available")
    def test_no_grad_trunc_normal_cuda(self, seed=0):
        self.test_no_grad_trunc_normal(device="cuda")

    def test_repeat_token(self):
        token = torch.Tensor([[[1, 2, 3, 4]]])
        out = utils.repeat_token(token, size=(2, 3))
        self.assertEqual(tuple(out.shape), (2, 3, 4))
        self.assertListEqual(out[-1][-1].tolist(), [1, 2, 3, 4])

    def test_expand_index_like(self, seed=0):
        torch.manual_seed(seed)
        index = torch.Tensor(
            [
                [1, 0, 3],
                [1, 2, 4],
            ]
        ).long()
        tokens = torch.rand(2, 4, 5)
        expanded_index = utils.expand_index_like(index, tokens)

        self.assertEqual(tuple(expanded_index.shape), (2, 3, 5))

    def test_get_at_index(self, seed=0):
        torch.manual_seed(seed)
        index = torch.Tensor(
            [
                [1, 0, 3],
                [1, 2, 0],
            ]
        ).long()
        tokens = torch.rand(2, 4, 5)
        selected = utils.get_at_index(tokens, index)

        self.assertEqual(tuple(selected.shape), (2, 3, 5))

        # make sure that correct tokens were selected
        for i in range(index.shape[0]):
            for j in range(index.shape[1]):
                self._assert_tensor_equal(tokens[i, index[i, j]], selected[i, j])

    def test_set_at_index(self, seed=0):
        torch.manual_seed(seed)
        index = torch.Tensor(
            [
                [1, 0, 3],
                [1, 2, 0],
            ]
        ).long()
        tokens = torch.rand(2, 4, 5)
        values = torch.rand(2, 3, 5)
        new_tokens = utils.set_at_index(tokens, index, values)

        # make sure that values are copied correctly
        for i in range(index.shape[0]):
            for j in range(index.shape[1]):
                self._assert_tensor_equal(new_tokens[i, index[i, j]], values[i, j])

    def test_mask_at_index(self, seed=0):
        torch.manual_seed(seed)
        index = torch.Tensor(
            [
                [1, 0, 3],
                [1, 2, 0],
            ]
        ).long()
        tokens = torch.rand(2, 4, 5)
        mask_token = torch.rand(1, 1, 5)
        new_tokens = utils.mask_at_index(tokens.clone(), index.clone(), mask_token)
        for i in range(index.shape[0]):
            for j in range(index.shape[1]):
                self._assert_tensor_equal(new_tokens[i, index[i, j]], mask_token[0, 0])

    def test_prepend_class_token(self, seed=0):
        torch.manual_seed(seed)
        tokens = torch.rand(2, 3, 5)
        class_token = torch.rand(1, 1, 5)
        new_tokens = utils.prepend_class_token(tokens, class_token)
        self.assertListEqual(list(new_tokens.shape), [2, 4, 5])

        # make sure that class token is inserted in correct place
        for i in range(new_tokens.shape[0]):
            self._assert_tensor_equal(new_tokens[i][0], class_token[0, 0])

    def test_patchify(self, seed=0):
        torch.manual_seed(seed)
        batch_size, channels, height, width = (2, 3, 8, 8)
        patch_size = 4
        images = torch.rand(batch_size, channels, height, width)
        batch_patches = utils.patchify(images, patch_size)

        height_patches = height // patch_size
        width_patches = width // patch_size
        num_patches = height_patches * width_patches
        patch_dim = channels * patch_size**2

        self.assertListEqual(
            list(batch_patches.shape), [batch_size, num_patches, patch_dim]
        )

        # make sure that patches are correctly formed
        for image, img_patches in zip(images, batch_patches):
            for i in range(height_patches):
                for j in range(width_patches):
                    # extract patch from original image
                    expected_patch = image[
                        :,
                        i * patch_size : (i + 1) * patch_size,
                        j * patch_size : (j + 1) * patch_size,
                    ]
                    # permute and flatten to match order of patchified images
                    expected_patch = expected_patch.permute(1, 2, 0).flatten()
                    img_patch = img_patches[i * width_patches + j]
                    self._assert_tensor_equal(img_patch, expected_patch)

    def test_unpatchify(self, seed=0):
        torch.manual_seed(seed)
        batch_size, channels, height, width = (2, 3, 8, 8)
        patch_size = 4
        images = torch.rand(batch_size, channels, height, width)
        batch_patches = utils.patchify(images, patch_size)
        unpatched_images = utils.unpatchify(batch_patches, patch_size)

        self._assert_tensor_equal(images, unpatched_images)

    def _test_random_token_mask(
        self, seed=0, mask_ratio=0.6, mask_class_token=False, device="cpu"
    ):
        torch.manual_seed(seed)
        batch_size, seq_length = 2, 5
        idx_keep, idx_mask = utils.random_token_mask(
            size=(batch_size, seq_length),
            mask_ratio=mask_ratio,
            mask_class_token=mask_class_token,
            device=device,
        )

        # concatenating and sorting the two index tensors should result in a tensor
        # with every index appearing exactly once
        idx, _ = torch.cat([idx_keep, idx_mask], dim=1).sort(dim=1)
        expected_idx = (
            torch.arange(seq_length).repeat(batch_size).reshape(batch_size, seq_length)
        )
        expected_idx = expected_idx.to(device)
        self._assert_tensor_equal(idx, expected_idx)

        if not mask_class_token:
            # class token should be first in index
            self.assertTrue(torch.all(idx_keep[:, 0] == 0))

    def _test_random_token_mask_parameters(self, device):
        for mask_ratio in [0, 0.6, 1.0]:
            for mask_class_token in [False, True]:
                self._test_random_token_mask(
                    mask_ratio=mask_ratio,
                    mask_class_token=mask_class_token,
                    device=device,
                )

    def test_random_token_mask(self):
        self._test_random_token_mask_parameters(device="cpu")

    def test_nearest_neighbors(self):
        # Test input with shape (batch_size, map_size_0, num_input_maps)
        input_maps = torch.tensor(
            [
                [[1, 4], [2, 5], [3, 6]],
                [[7, 10], [8, 11], [9, 12]],
                [[13, 16], [14, 17], [15, 18]],
            ]
        )
        print(input_maps.shape)
        # Test candidate maps with shape (batch_size, map_size_1, num_candidate_maps)
        candidate_maps = torch.tensor(
            [
                [[1, 1], [2, 2], [3, 3]],
                [[1, 1], [2, 2], [3, 3]],
                [[1, 1], [2, 2], [3, 3]],
            ]
        )
        print(candidate_maps.shape)
        # Test distances with shape (batch_size, map_size_0, map_size_1)
        distances = torch.tensor(
            [[[0, 1, 2], [1, 0, 3]], [[4, 3, 2], [3, 2, 1]], [[2, 3, 4], [3, 4, 5]]]
        )
        print(input_maps.shape)
        # Test num_matches = 2
        input_maps_filtered, candidate_maps_filtered = nearest_neighbors(
            input_maps, candidate_maps, distances, num_matches=2
        )
        assert input_maps_filtered.shape == (3, 2, 2)
        assert input_maps_filtered.equal(
            torch.tensor([[[1, 4], [2, 5]], [[8, 11], [7, 10]], [[13, 16], [14, 17]]])
        )
        assert candidate_maps_filtered.shape == (3, 2, 2)
        assert candidate_maps_filtered.equal(
            torch.tensor([[[1, 1], [2, 2]], [[3, 3], [3, 3]], [[1, 1], [1, 1]]])
        )
        # Test num_matches = 1
        input_maps_filtered, candidate_maps_filtered = nearest_neighbors(
            input_maps, candidate_maps, distances, num_matches=1
        )
        assert input_maps_filtered.shape == (3, 1, 2)
        assert input_maps_filtered.equal(
            torch.tensor([[[1, 4]], [[8, 11]], [[13, 16]]])
        )
        assert candidate_maps_filtered.shape == (3, 1, 2)
        assert candidate_maps_filtered.equal(
            torch.tensor([[[1, 1]], [[3, 3]], [[1, 1]]])
        )

    @unittest.skipUnless(torch.cuda.is_available(), "No cuda available")
    def test_random_token_mask_cuda(self):
        self._test_random_token_mask_parameters(device="cuda")


@pytest.mark.parametrize(
<<<<<<< HEAD
    "mask_ratio, expected_num_images_masked",
    [
        (0.0, 0),
        (0.4, 2),
        (0.6, 3),
        (1.0, 5),
    ],
)
def test_random_block_mask__mask_ratio(
    mask_ratio: float, expected_num_images_masked: int
) -> None:
    mask = utils.random_block_mask(
        size=(5, 14, 14),
        mask_ratio=mask_ratio,
    )
    num_images_masked = sum(m.sum() > 0 for m in mask)
    assert num_images_masked == expected_num_images_masked


@pytest.mark.parametrize(
    "min_image_mask_ratio, max_image_mask_ratio",
    [(0.0, 0.0), (0.4, 0.6), (1.0, 1.0)],
)
def test_random_block_mask__min_max_image_mask_ratio(
    min_image_mask_ratio: float, max_image_mask_ratio: float
) -> None:
    torch.manual_seed(0)
    random.seed(0)
    mask = utils.random_block_mask(
        size=(5, 14, 14),
        min_image_mask_ratio=min_image_mask_ratio,
        max_image_mask_ratio=max_image_mask_ratio,
        min_num_mask_per_block=0,
    )
    num_masked = mask.sum()
    num_patches = 5 * 14 * 14
    # Divide lower bound by 4 because the bound is not strict as fewer patches than
    # min_image_mask_ratio * num_patches can be masked. This is because there is a
    # limited number of attempts to find a valid mask that satisfies all constraints.
    assert (
        min_image_mask_ratio * num_patches / 4
        <= num_masked
        <= max_image_mask_ratio * num_patches
    )


@pytest.mark.parametrize("device", ["cpu", "cuda"])
def test_random_block_mask__device(device: str) -> None:
    if device == "cuda" and not torch.cuda.is_available():
        pytest.skip("CUDA not available")

    mask = utils.random_block_mask(size=(2, 14, 14), device=device)
    assert mask.device.type == device


@pytest.mark.parametrize(
    "size,num_mask,min_num_mask_per_block,max_num_mask_per_block",
    [
        ((8, 12), 0, 0, None),
        ((8, 12), 10, 0, None),
        ((8, 12), 10, 4, None),
        ((8, 12), 10, 10, None),
        ((8, 12), 10, 0, 4),
        ((8, 12), 10, 0, 10),
        ((8, 12), 8 * 12, 1, None),
    ],
)
def test_random_block_mask_image__num_mask_per_block(
    size: Tuple[int, int],
    num_mask: int,
    min_num_mask_per_block: int,
    max_num_mask_per_block: Optional[int],
) -> None:
    torch.manual_seed(0)
    random.seed(0)
    mask = utils.random_block_mask_image(
        size=size,
        num_mask=num_mask,
        min_num_mask_per_block=min_num_mask_per_block,
        max_num_mask_per_block=max_num_mask_per_block,
    )
    assert min_num_mask_per_block <= mask.sum() <= num_mask
    assert mask.shape == size


def test_random_block_mask_image__num_mask_per_block__fail() -> None:
    with pytest.raises(
        ValueError,
        match=(
            "max_num_mask_per_block must be greater or equal to min_num_mask_per_block"
        ),
    ):
        utils.random_block_mask_image(
            size=(14, 14),
            num_mask=10,
            min_num_mask_per_block=10,
            max_num_mask_per_block=4,
        )


@pytest.mark.parametrize(
    "min_aspect,max_aspect",
    [
        (0.1, None),
        (0.1, 0.3),
        (0.1, 3.0),
        (0.3, 0.3),
    ],
)
def test_random_block_mask_image__aspect_ratio(
    min_aspect: float, max_aspect: Optional[float]
) -> None:
    mask = utils.random_block_mask_image(
        size=(14, 14), num_mask=10, min_aspect=min_aspect, max_aspect=max_aspect
    )
    assert mask.sum() > 0


def test_random_block_mask_image__aspect_ratio_one() -> None:
    """With aspect ratio 1.0 and num_mask=min_num_mask_per_block we expect a single,
    square masked block."""
    mask = utils.random_block_mask_image(
        size=(14, 14),
        num_mask=9,
        min_num_mask_per_block=9,
        min_aspect=1.0,
        max_aspect=1.0,
    )
    assert mask.sum(dim=0).max() == 3
    assert mask.sum(dim=1).max() == 3


def test_random_block_mask_image__aspect_ratio_fail() -> None:
    with pytest.raises(
        ValueError, match="max_aspect must be greater or equal to min_aspect"
    ):
        utils.random_block_mask_image(
            size=(14, 14),
            num_mask=10,
            min_aspect=3.0,
            max_aspect=1.0,
        )


@pytest.mark.parametrize("device", ["cpu", "cuda"])
def test_random_block_mask_image__device(device: str) -> None:
    if device == "cuda" and not torch.cuda.is_available():
        pytest.skip("CUDA not available")

    mask = utils.random_block_mask_image(
        size=(14, 14),
        num_mask=10,
        device=device,
    )
    assert mask.device.type == device
=======
    "mask, expected",
    [
        (
            [
                [0, 0, 0],
                [0, 0, 0],
            ],
            [
                [[2, 2], [2, 2], [2, 2]],
                [[2, 2], [2, 2], [2, 2]],
            ],
        ),
        (
            [
                [1, 1, 1],
                [1, 1, 1],
            ],
            [
                [[3, 3], [3, 3], [3, 3]],
                [[3, 3], [3, 3], [3, 3]],
            ],
        ),
        (
            [
                [0, 1, 0],
                [1, 0, 1],
            ],
            [
                [[2, 2], [3, 3], [2, 2]],
                [[3, 3], [2, 2], [3, 3]],
            ],
        ),
    ],
)
def test_mask_ones(mask: Tensor, expected: Tensor) -> None:
    tokens = torch.zeros(2, 3, 2) + 2
    mask_token = torch.zeros(1, 1, 2) + 3
    result = utils.mask_bool(
        tokens=tokens, mask=torch.tensor(mask, dtype=torch.bool), mask_token=mask_token
    )
    assert torch.allclose(result, torch.tensor(expected, dtype=torch.float))
>>>>>>> 8b016384


@pytest.mark.parametrize(
    "x, y, expected",
    [
        # Tests with x, y having shape (1, 2, 2)
        ([[[0, 1], [1, 0]]], [[[0, 1], [1, 0]]], [[0, 1]]),
        ([[[0, 1], [1, 0]]], [[[1, 0], [0, 1]]], [[1, 0]]),
        ([[[0, 1], [1, 0]]], [[[0, -1], [-1, 0]]], [[1, 0]]),
        # Test with x, y having shape (3, 2, 2)
        (
            [
                [[0, 1], [1, 0]],
                [[0, 1], [1, 0]],
                [[0, 1], [1, 0]],
            ],
            [
                [[0, 1], [1, 0]],
                [[1, 0], [0, 1]],
                [[0, -1], [-1, 0]],
            ],
            [
                [0, 1],
                [1, 0],
                [1, 0],
            ],
        ),
    ],
)
def test_most_similar_index(
    x: List[List[List[float]]],
    y: List[List[List[float]]],
    expected: List[List[int]],
) -> None:
    tx = torch.tensor(x, dtype=torch.float)
    ty = torch.tensor(y, dtype=torch.float)
    texpected = torch.tensor(expected)
    result = utils.most_similar_index(tx, ty)
    print(result)  # For easier debugging if test fails.
    assert torch.equal(result, texpected)


@pytest.mark.parametrize(
    "x, y, y_values, expected",
    [
        # Tests with x, y having shape (1, 2, 2) and y_values having shape (1, 2, 3)
        (
            [[[0, 1], [1, 0]]],  # x
            [[[0, 1], [1, 0]]],  # y
            [[[0, 0, 0], [1, 1, 1]]],  # y_values
            [[[0, 0, 0], [1, 1, 1]]],  # expected
        ),
        (
            [[[0, 1], [1, 0]]],  # x
            [[[1, 0], [0, 1]]],  # y
            [[[0, 0, 0], [1, 1, 1]]],  # y_values
            [[[1, 1, 1], [0, 0, 0]]],  # expected
        ),
        (
            [[[0, 1], [1, 0]]],  # x
            [[[0, -1], [-1, 0]]],  # y
            [[[0, 0, 0], [1, 1, 1]]],  # y_values
            [[[1, 1, 1], [0, 0, 0]]],  # expected
        ),
        # Test with x, y having shape (3, 2, 2) and y_values having shape (3, 2, 3)
        (
            [  # x
                [[0, 1], [1, 0]],
                [[0, 1], [1, 0]],
                [[0, 1], [1, 0]],
            ],
            [  # y
                [[0, 1], [1, 0]],
                [[1, 0], [0, 1]],
                [[0, -1], [-1, 0]],
            ],
            [  # y_values
                [[0, 0, 0], [1, 1, 1]],
                [[2, 2, 2], [3, 3, 3]],
                [[4, 4, 4], [5, 5, 5]],
            ],
            [  # expected
                [[0, 0, 0], [1, 1, 1]],
                [[3, 3, 3], [2, 2, 2]],
                [[5, 5, 5], [4, 4, 4]],
            ],
        ),
    ],
)
def test_select_most_similar(
    x: List[List[List[float]]],
    y: List[List[List[float]]],
    y_values: List[List[List[float]]],
    expected: List[List[List[float]]],
) -> None:
    tx = torch.tensor(x, dtype=torch.float)
    ty = torch.tensor(y, dtype=torch.float)
    ty_values = torch.tensor(y_values, dtype=torch.float)
    texpected = torch.tensor(expected, dtype=torch.float)
    result = utils.select_most_similar(tx, ty, ty_values)
    print(result)  # For easier debugging if test fails.
    assert torch.equal(result, texpected)


@pytest.mark.parametrize(
    "seq_length, mask_ratio, mask_class_token, expected_num_masked",
    [
        (5, 0.5, False, 2),
        (5, 0.5, True, 3),
        (257, 0.75, False, 192),  # From issue #1583
        (257, 0.75, True, 193),  # From issue #1583
    ],
)
def test_random_token_mask__mask_class_token(
    seq_length: int, mask_ratio: float, mask_class_token: bool, expected_num_masked: int
) -> None:
    torch.manual_seed(0)
    batch_size = 2
    idx_keep, idx_mask = utils.random_token_mask(
        size=(batch_size, seq_length),
        mask_ratio=mask_ratio,
        mask_class_token=mask_class_token,
    )
    assert idx_mask.shape == (batch_size, expected_num_masked)
    assert idx_keep.shape == (batch_size, seq_length - expected_num_masked)


def test_get_weight_decay_parameters() -> None:
    linear = nn.Linear(10, 10)
    batch_norm1d = nn.BatchNorm1d(10)
    conv = nn.Conv2d(3, 3, 3)
    batch_norm2d = nn.BatchNorm2d(3)
    layer_norm = nn.LayerNorm(10)
    sequential = nn.Sequential(linear, batch_norm1d, conv, batch_norm2d, layer_norm)
    params, params_no_weight_decay = utils.get_weight_decay_parameters(
        modules=[sequential]
    )
    assert len(params) == 2
    assert len(params_no_weight_decay) == 8
    assert params[0] is linear.weight
    assert params[1] is conv.weight
    assert params_no_weight_decay[0] is linear.bias
    assert params_no_weight_decay[1] is batch_norm1d.weight
    assert params_no_weight_decay[2] is batch_norm1d.bias
    assert params_no_weight_decay[3] is conv.bias
    assert params_no_weight_decay[4] is batch_norm2d.weight
    assert params_no_weight_decay[5] is batch_norm2d.bias
    assert params_no_weight_decay[6] is layer_norm.weight
    assert params_no_weight_decay[7] is layer_norm.bias


def test_get_weight_decay_parameters__nested() -> None:
    linear = nn.Linear(10, 10)
    batch_norm1d = nn.BatchNorm1d(10)
    sequential = nn.Sequential(
        nn.Sequential(linear, batch_norm1d),
    )
    params, params_no_weight_decay = utils.get_weight_decay_parameters(
        modules=[sequential]
    )
    assert len(params) == 1
    assert len(params_no_weight_decay) == 3
    assert params[0] is linear.weight
    assert params_no_weight_decay[0] is linear.bias
    assert params_no_weight_decay[1] is batch_norm1d.weight
    assert params_no_weight_decay[2] is batch_norm1d.bias


def test_get_weight_decay_parameters__batch_norm() -> None:
    bn1d = nn.BatchNorm1d(10)
    bn2d = nn.BatchNorm2d(10)
    params, params_no_weight_decay = utils.get_weight_decay_parameters(
        modules=[bn1d, bn2d], decay_norm=True
    )
    assert len(params) == 4
    assert len(params_no_weight_decay) == 0
    assert params[0] is bn1d.weight
    assert params[1] is bn1d.bias
    assert params[2] is bn2d.weight
    assert params[3] is bn2d.bias


def test_get_weight_decay_parameters__no_batch_norm() -> None:
    bn1d = nn.BatchNorm1d(10)
    bn2d = nn.BatchNorm2d(10)
    params, params_no_weight_decay = utils.get_weight_decay_parameters(
        modules=[bn1d, bn2d], decay_norm=False
    )
    print(params, params_no_weight_decay)
    assert len(params) == 0
    assert len(params_no_weight_decay) == 4
    assert params_no_weight_decay[0] is bn1d.weight
    assert params_no_weight_decay[1] is bn1d.bias
    assert params_no_weight_decay[2] is bn2d.weight
    assert params_no_weight_decay[3] is bn2d.bias


def test_get_weight_decay_parameters__bias() -> None:
    linear = nn.Linear(10, 10)
    param, param_no_weight_decay = utils.get_weight_decay_parameters(
        modules=[linear], decay_bias=True
    )
    assert len(param) == 2
    assert len(param_no_weight_decay) == 0
    assert param[0] is linear.weight
    assert param[1] is linear.bias


def test_get_weight_decay_parameters__no_bias() -> None:
    linear = nn.Linear(10, 10)
    param, param_no_weight_decay = utils.get_weight_decay_parameters(
        modules=[linear], decay_bias=False
    )
    assert len(param) == 1
    assert len(param_no_weight_decay) == 1
    assert param[0] is linear.weight
    assert param_no_weight_decay[0] is linear.bias


def test_get_named_leaf_modules() -> None:
    linear1 = nn.Linear(10, 10)
    linear2 = nn.Linear(10, 10)
    sequential1 = nn.Sequential(linear1, linear2)
    sequential2 = nn.Sequential(sequential1)
    assert utils.get_named_leaf_modules(linear1) == {"": linear1}
    assert utils.get_named_leaf_modules(sequential1) == {"0": linear1, "1": linear2}
    assert utils.get_named_leaf_modules(sequential2) == {"0.0": linear1, "0.1": linear2}


def test_normalize_mean_var() -> None:
    x = torch.tensor([1.0, 2.0, 3.0])
    norm = utils.normalize_mean_var(x).tolist()
    assert norm[0] == pytest.approx(-1)
    assert norm[1] == pytest.approx(0.0)
    assert norm[2] == pytest.approx(1)

    x = torch.rand(2, 3, 4)
    norm = utils.normalize_mean_var(x)
    assert torch.allclose(norm.mean(dim=-1), torch.tensor(0.0), rtol=0.0001, atol=1e-5)
    assert torch.allclose(norm.var(dim=-1), torch.tensor(1.0), rtol=0.0001, atol=1e-5)


def test_update_drop_path_rate__uniform() -> None:
    pytest.importorskip("timm.models.vision_transformer")
    from timm.layers import DropPath
    from timm.models.vision_transformer import VisionTransformer

    model = VisionTransformer(drop_path_rate=0.2, depth=4)
    utils.update_drop_path_rate(model=model, drop_path_rate=0.1, mode="uniform")

    for drop_path in [
        model.blocks[0].drop_path1,
        model.blocks[0].drop_path2,
        model.blocks[-1].drop_path1,
        model.blocks[-1].drop_path2,
    ]:
        assert isinstance(drop_path, DropPath)
        assert drop_path.drop_prob == 0.1


def test_update_drop_path_rate__linear() -> None:
    pytest.importorskip("timm.models.vision_transformer")
    from timm.layers import DropPath
    from timm.models.vision_transformer import VisionTransformer

    model = VisionTransformer(drop_path_rate=0, depth=4)
    utils.update_drop_path_rate(model=model, drop_path_rate=0.1, mode="linear")

    for drop_path in [
        model.blocks[0].drop_path1,
        model.blocks[0].drop_path2,
    ]:
        assert isinstance(drop_path, Identity)

    for drop_path in [
        model.blocks[-1].drop_path1,
        model.blocks[-1].drop_path2,
    ]:
        assert isinstance(drop_path, DropPath)
        assert drop_path.drop_prob == 0.1


def test_update_drop_path_rate__unknown_mode() -> None:
    pytest.importorskip("timm.models.vision_transformer")
    from timm.models.vision_transformer import VisionTransformer

    model = VisionTransformer(drop_path_rate=0, depth=4)
    with pytest.raises(ValueError, match="Unknown mode"):
        utils.update_drop_path_rate(model=model, drop_path_rate=0.1, mode="unknown")<|MERGE_RESOLUTION|>--- conflicted
+++ resolved
@@ -304,7 +304,50 @@
 
 
 @pytest.mark.parametrize(
-<<<<<<< HEAD
+    "mask, expected",
+    [
+        (
+            [
+                [0, 0, 0],
+                [0, 0, 0],
+            ],
+            [
+                [[2, 2], [2, 2], [2, 2]],
+                [[2, 2], [2, 2], [2, 2]],
+            ],
+        ),
+        (
+            [
+                [1, 1, 1],
+                [1, 1, 1],
+            ],
+            [
+                [[3, 3], [3, 3], [3, 3]],
+                [[3, 3], [3, 3], [3, 3]],
+            ],
+        ),
+        (
+            [
+                [0, 1, 0],
+                [1, 0, 1],
+            ],
+            [
+                [[2, 2], [3, 3], [2, 2]],
+                [[3, 3], [2, 2], [3, 3]],
+            ],
+        ),
+    ],
+)
+def test_mask_bool(mask: Tensor, expected: Tensor) -> None:
+    tokens = torch.zeros(2, 3, 2) + 2
+    mask_token = torch.zeros(1, 1, 2) + 3
+    result = utils.mask_bool(
+        tokens=tokens, mask=torch.tensor(mask, dtype=torch.bool), mask_token=mask_token
+    )
+    assert torch.allclose(result, torch.tensor(expected, dtype=torch.float))
+
+
+@pytest.mark.parametrize(
     "mask_ratio, expected_num_images_masked",
     [
         (0.0, 0),
@@ -460,49 +503,6 @@
         device=device,
     )
     assert mask.device.type == device
-=======
-    "mask, expected",
-    [
-        (
-            [
-                [0, 0, 0],
-                [0, 0, 0],
-            ],
-            [
-                [[2, 2], [2, 2], [2, 2]],
-                [[2, 2], [2, 2], [2, 2]],
-            ],
-        ),
-        (
-            [
-                [1, 1, 1],
-                [1, 1, 1],
-            ],
-            [
-                [[3, 3], [3, 3], [3, 3]],
-                [[3, 3], [3, 3], [3, 3]],
-            ],
-        ),
-        (
-            [
-                [0, 1, 0],
-                [1, 0, 1],
-            ],
-            [
-                [[2, 2], [3, 3], [2, 2]],
-                [[3, 3], [2, 2], [3, 3]],
-            ],
-        ),
-    ],
-)
-def test_mask_ones(mask: Tensor, expected: Tensor) -> None:
-    tokens = torch.zeros(2, 3, 2) + 2
-    mask_token = torch.zeros(1, 1, 2) + 3
-    result = utils.mask_bool(
-        tokens=tokens, mask=torch.tensor(mask, dtype=torch.bool), mask_token=mask_token
-    )
-    assert torch.allclose(result, torch.tensor(expected, dtype=torch.float))
->>>>>>> 8b016384
 
 
 @pytest.mark.parametrize(
