--- conflicted
+++ resolved
@@ -26,12 +26,7 @@
     update_momentum,
 )
 
-<<<<<<< HEAD
-scatter_min_torch_version = "1.12.0"
-torch_version = version("torch")
-=======
 is_scatter_reduce_available = hasattr(Tensor, "scatter_reduce_")
->>>>>>> 3c2eef35
 
 
 @pytest.mark.skipif(
