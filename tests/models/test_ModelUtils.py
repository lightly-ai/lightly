--- conflicted
+++ resolved
@@ -12,12 +12,9 @@
 from lightly.models.utils import update_momentum
 from lightly.models.utils import normalize_weight
 from lightly.models.utils import _no_grad_trunc_normal
-<<<<<<< HEAD
 from lightly.models.utils import nearest_neighbors
-=======
 from lightly.models.utils import cosine_schedule
 
->>>>>>> 6b505504
 
 def has_grad(model: nn.Module):
     """Helper method to check if a model has `requires_grad` set to True
@@ -227,7 +224,7 @@
     def test_random_token_mask(self):
         self._test_random_token_mask_parameters(device='cpu')
 
-<<<<<<< HEAD
+
     def test_nearest_neighbors(self):
         # Test input with shape (batch_size, map_size_0, num_input_maps)
         input_maps = torch.tensor([
@@ -278,7 +275,8 @@
             [[3, 3]],
             [[1, 1]]
         ]))
-=======
+
+
     def test_cosine_schedule(self):
         momentum_0 = cosine_schedule(1, 10, 0.99, 1)
         momentum_hand_computed_0 = 0.99030154
@@ -290,7 +288,7 @@
         self.assertAlmostEqual(momentum_0, momentum_hand_computed_0, 6)
         self.assertAlmostEqual(momentum_1, momentum_hand_computed_1, 6)
         self.assertAlmostEqual(momentum_2, momentum_hand_computed_2, 6)
->>>>>>> 6b505504
+
 
     @unittest.skipUnless(torch.cuda.is_available(), "No cuda available")
     def test_random_token_mask_cuda(self):
