--- conflicted
+++ resolved
@@ -301,7 +301,6 @@
 
 
 @pytest.mark.parametrize(
-<<<<<<< HEAD
     "x, y, expected",
     [
         # Tests with x, y having shape (1, 2, 2)
@@ -401,7 +400,9 @@
     result = utils.select_most_similar(tx, ty, ty_values)
     print(result)  # For easier debugging if test fails.
     assert torch.equal(result, texpected)
-=======
+
+
+@pytest.mark.parametrize(
     "seq_length, mask_ratio, mask_class_token, expected_num_masked",
     [
         (5, 0.5, False, 2),
@@ -422,7 +423,6 @@
     )
     assert idx_mask.shape == (batch_size, expected_num_masked)
     assert idx_keep.shape == (batch_size, seq_length - expected_num_masked)
->>>>>>> 08d60f7c
 
 
 def test_get_weight_decay_parameters() -> None:
