--- conflicted
+++ resolved
@@ -1,175 +1,3 @@
-<<<<<<< HEAD
-import json
-import os
-import sys
-import tempfile
-import unittest
-import warnings
-from io import BytesIO
-from unittest import mock
-
-import numpy as np
-import tqdm
-from PIL import Image
-
-from lightly.api.retry_utils import RetryOnApiConfig, RetryOnApiError
-
-# mock requests module so that files are read from
-# disk instead of loading them from a remote url
-
-
-class MockedRequestsModule:
-    def get(self, url, stream=None, *args, **kwargs):
-        return MockedResponse(url)
-
-    class Session:
-        def get(self, url, stream=None, *args, **kwargs):
-            return MockedResponse(url)
-
-
-class MockedRequestsModulePartialResponse:
-    def get(self, url, stream=None, *args, **kwargs):
-        return MockedResponsePartialStream(url)
-
-    def raise_for_status(self):
-        return
-
-    class Session:
-        def get(self, url, stream=None, *args, **kwargs):
-            return MockedResponsePartialStream(url)
-
-
-class MockedResponse:
-    def __init__(self, raw):
-        self._raw = raw
-
-    @property
-    def raw(self):
-        # instead of returning the byte stream from the url
-        # we just give back an openend filehandle
-        return open(self._raw, "rb")
-
-    @property
-    def status_code(self):
-        return 200
-
-    def raise_for_status(self):
-        return
-
-    def json(self):
-        # instead of returning the byte stream from the url
-        # we just load the json and return the dictionary
-        with open(self._raw, "r") as f:
-            return json.load(f)
-
-    def __enter__(self):
-        return self
-
-    def __exit__(self, *args):
-        pass
-
-
-class MockedResponsePartialStream(MockedResponse):
-    return_partial_stream = True
-
-    @property
-    def raw(self):
-        # instead of returning the byte stream from the url
-        # we just give back an openend filehandle
-        stream = open(self._raw, "rb")
-        if self.return_partial_stream:
-            bytes = stream.read()
-            stream_first_part = BytesIO(bytes[:1024])
-            MockedResponsePartialStream.return_partial_stream = False
-            return stream_first_part
-        else:
-            return stream
-
-
-import lightly
-
-
-@mock.patch("lightly.api.download.requests", MockedRequestsModule())
-class TestDownload(unittest.TestCase):
-    def setUp(self):
-        self.retry_fn = RetryOnApiError(
-            RetryOnApiConfig(
-                max_retries=1,
-                backoff_max=0,
-            )
-        )
-        warnings.filterwarnings("ignore")
-
-    def tearDown(self):
-        warnings.filterwarnings("default")
-
-    def test_download_and_write_file(self):
-        original = _pil_image()
-        with tempfile.NamedTemporaryFile(
-            suffix=".png"
-        ) as file1, tempfile.NamedTemporaryFile(suffix=".png") as file2:
-            original.save(file1.name)
-            lightly.api.download.download_and_write_file(
-                file1.name, file2.name, retry_fn=self.retry_fn
-            )
-            image = Image.open(file2.name)
-            assert _images_equal(original, image)
-
-    def test_download_and_write_file_with_session(self):
-        session = MockedRequestsModule.Session()
-        original = _pil_image()
-        with tempfile.NamedTemporaryFile(
-            suffix=".png"
-        ) as file1, tempfile.NamedTemporaryFile(suffix=".png") as file2:
-            original.save(file1.name)
-            lightly.api.download.download_and_write_file(
-                file1.name, file2.name, session=session, retry_fn=self.retry_fn
-            )
-            image = Image.open(file2.name)
-            assert _images_equal(original, image)
-
-    def test_download_and_write_all_files(self):
-        n_files = 3
-        max_workers = 2
-        originals = [_pil_image(seed=i) for i in range(n_files)]
-        filenames = [f"filename_{i}.png" for i in range(n_files)]
-        with tempfile.TemporaryDirectory() as tempdir1, tempfile.TemporaryDirectory() as tempdir2:
-            for request_kwargs in [None, {"stream": False}]:
-                with self.subTest(request_kwargs=request_kwargs):
-                    # save images at "remote" location
-                    urls = [
-                        os.path.join(tempdir1, f"url_{i}.png") for i in range(n_files)
-                    ]
-                    for image, url in zip(originals, urls):
-                        image.save(url)
-
-                    # download images from remote to local
-                    file_infos = list(zip(filenames, urls))
-                    lightly.api.download.download_and_write_all_files(
-                        file_infos,
-                        output_dir=tempdir2,
-                        max_workers=max_workers,
-                        request_kwargs=request_kwargs,
-                        retry_fn=self.retry_fn,
-                    )
-
-                    for orig, filename in zip(originals, filenames):
-                        image = Image.open(os.path.join(tempdir2, filename))
-                        assert _images_equal(orig, image)
-
-
-def _images_equal(image1, image2):
-    # note that images saved and loaded from disk must
-    # use a lossless format, otherwise this equality will not hold
-    return np.all(np.array(image1) == np.array(image2))
-
-
-def _pil_image(width=100, height=50, seed=0):
-    np.random.seed(seed)
-    image = (np.random.randn(width, height, 3) * 255).astype(np.uint8)
-    image = Image.fromarray(image, mode="RGB")
-    return image
-=======
 import pathlib
 from unittest.mock import MagicMock, mock_open
 
@@ -292,5 +120,4 @@
     ]
 
     # Use assert_has_calls to verify the calls
-    mock_download_and_write_file.assert_has_calls(expected_calls, any_order=True)
->>>>>>> f8688f70
+    mock_download_and_write_file.assert_has_calls(expected_calls, any_order=True)