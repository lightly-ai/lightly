--- conflicted
+++ resolved
@@ -59,32 +59,20 @@
     
     def test_forward_pass_memory_bank(self):
         loss = NTXentLoss(memory_bank_size=64)
-<<<<<<< HEAD
-        for bsz in range(1, 100):
+        for bsz in range(1, 20):
             batch_1 = torch.randn((bsz, 32))
             batch_2 = torch.randn((bsz, 32))
             l = loss(batch_1, batch_2)
-=======
-        for bsz in range(1, 20):
-            batch = torch.randn(2*bsz, 32)
-            l = loss(batch)
->>>>>>> 231b7b7b
 
     def test_forward_pass_memory_bank_cuda(self):
         if not torch.cuda.is_available():
             return
 
         loss = NTXentLoss(memory_bank_size=64)
-<<<<<<< HEAD
-        for bsz in range(1, 100):
+        for bsz in range(1, 20):
             batch_1 = torch.randn((bsz, 32)).cuda()
             batch_2 = torch.randn((bsz, 32)).cuda()
             l = loss(batch_1, batch_2)
-=======
-        for bsz in range(1, 20):
-            batch = torch.randn(2*bsz, 32).cuda()
-            l = loss(batch)
->>>>>>> 231b7b7b
 
     def test_forward_pass_cuda(self):
         if torch.cuda.is_available():
