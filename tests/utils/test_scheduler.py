--- conflicted
+++ resolved
@@ -2,13 +2,11 @@
 import torch
 from torch import nn
 
-from lightly.utils import scheduler
-from lightly.utils.scheduler import CosineWarmupScheduler
+from lightly.utils.scheduler import CosineWarmupScheduler, cosine_schedule
 
 
 class TestScheduler(unittest.TestCase):
     def test_cosine_schedule(self):
-<<<<<<< HEAD
         self.assertAlmostEqual(cosine_schedule(1, 10, 0.99, 1.0), 0.99030154, 6)
         self.assertAlmostEqual(cosine_schedule(95, 100, 0.7, 2.0), 1.99477063, 6)
         self.assertAlmostEqual(cosine_schedule(0, 1, 0.996, 1.0), 1.0, 6)
@@ -21,18 +19,7 @@
             cosine_schedule(1, 0, 0.0, 1.0)
         with self.assertRaises(ValueError):
             cosine_schedule(11, 10, 0.0, 1.0)
-=======
-        momentum_0 = scheduler.cosine_schedule(1, 10, 0.99, 1)
-        momentum_hand_computed_0 = 0.99030154
-        momentum_1 = scheduler.cosine_schedule(95, 100, 0.7, 2)
-        momentum_hand_computed_1 = 1.99477063
-        momentum_2 = scheduler.cosine_schedule(0, 1, 0.996, 1)
-        momentum_hand_computed_2 = 1
 
-        self.assertAlmostEqual(momentum_0, momentum_hand_computed_0, 6)
-        self.assertAlmostEqual(momentum_1, momentum_hand_computed_1, 6)
-        self.assertAlmostEqual(momentum_2, momentum_hand_computed_2, 6)
->>>>>>> cd29e9fc
 
     def test_CosineWarmupScheduler(self):
         model = nn.Linear(10, 1)
