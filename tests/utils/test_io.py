--- conflicted
+++ resolved
@@ -101,7 +101,6 @@
             for row_read, row_original in zip(csv_reader, rows):
                 self.assertListEqual(row_read, row_original[:-2])
 
-<<<<<<< HEAD
     def test_embeddings_extra_rows_special_order(self):
         input_rows = [
             ['filenames', 'embedding_0', 'embedding_1', 'masked', 'labels', 'selected'],
@@ -124,7 +123,6 @@
             for row_read, row_original in zip(csv_reader, correct_output_rows):
                 self.assertListEqual(row_read, row_original)
 
-=======
     def test_save_tasks(self):
         tasks = [
             'task1',
@@ -175,5 +173,4 @@
                 'description_doesnt_matter',
                 [1, 2],
                 ['name1'],
-            )
->>>>>>> c2e5b98c
+            )