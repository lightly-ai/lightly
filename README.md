
![Lightly Logo](docs/logos/lightly_logo_crop.png)

![GitHub](https://img.shields.io/github/license/lightly-ai/lightly)
![Unit Tests](https://github.com/lightly-ai/lightly/workflows/Unit%20Tests/badge.svg)
[![PyPI](https://img.shields.io/pypi/v/lightly)](https://pypi.org/project/lightly/)
[![Downloads](https://pepy.tech/badge/lightly)](https://pepy.tech/project/lightly)
[![Code style: black](https://img.shields.io/badge/code%20style-black-000000.svg)](https://github.com/psf/black)

Lightly is a computer vision framework for self-supervised learning.

> We, at [Lightly](https://www.lightly.ai), are passionate engineers who want to make deep learning more efficient. That's why - together with our community - we want to popularize the use of self-supervised methods to understand and curate raw image data. Our solution can be applied before any data annotation step and the learned representations can be used to visualize and analyze datasets. This allows to select the best set of samples for model training through advanced filtering.

- [Homepage](https://www.lightly.ai)
- [Web-App](https://app.lightly.ai)
- [Documentation](https://docs.lightly.ai/self-supervised-learning/)
- [Lightly Solution Documentation (Lightly Worker & API)](https://docs.lightly.ai/)
- [Github](https://github.com/lightly-ai/lightly)
- [Discord](https://discord.gg/xvNJW94) (We have weekly paper sessions!)


## Features

Lightly offers features like

- Modular framework which exposes low-level building blocks such as loss functions and
  model heads.
- Easy to use and written in a PyTorch like style.
- Supports custom backbone models for self-supervised pre-training.
- Support for distributed training using PyTorch Lightning.


### Supported Models

You can [find sample code for all the supported models here.](https://docs.lightly.ai/self-supervised-learning/examples/models.html) We provide PyTorch, PyTorch Lightning,
and PyTorch Lightning distributed examples for all models to kickstart your project.

**Models**:

- Barlow Twins, 2021 [paper](https://arxiv.org/abs/2103.03230) [docs](https://docs.lightly.ai/self-supervised-learning/examples/barlowtwins.html)
- BYOL, 2020 [paper](https://arxiv.org/abs/2006.07733) [docs](https://docs.lightly.ai/self-supervised-learning/examples/byol.html)
- DCL & DCLW, 2021 [paper](https://arxiv.org/abs/2110.06848) [docs](https://docs.lightly.ai/self-supervised-learning/examples/dcl.html)
- DINO, 2021 [paper](https://arxiv.org/abs/2104.14294) [docs](https://docs.lightly.ai/self-supervised-learning/examples/dino.html)
- MAE, 2021 [paper](https://arxiv.org/abs/2111.06377) [docs](https://docs.lightly.ai/self-supervised-learning/examples/mae.html)
- MSN, 2022 [paper](https://arxiv.org/abs/2204.07141) [docs](https://docs.lightly.ai/self-supervised-learning/examples/msn.html)
- MoCo, 2019 [paper](https://arxiv.org/abs/1911.05722) [docs](https://docs.lightly.ai/self-supervised-learning/examples/moco.html)
- NNCLR, 2021 [paper](https://arxiv.org/abs/2104.14548) [docs](https://docs.lightly.ai/self-supervised-learning/examples/nnclr.html)
- PMSN, 2022 [paper](https://arxiv.org/abs/2210.07277) [docs](https://docs.lightly.ai/self-supervised-learning/examples/pmsn.html)
- SimCLR, 2020 [paper](https://arxiv.org/abs/2002.05709) [docs](https://docs.lightly.ai/self-supervised-learning/examples/simclr.html)
- SimMIM, 2021 [paper](https://arxiv.org/abs/2111.09886) [docs](https://docs.lightly.ai/self-supervised-learning/examples/simmim.html)
- SimSiam, 2021 [paper](https://arxiv.org/abs/2011.10566) [docs](https://docs.lightly.ai/self-supervised-learning/examples/simsiam.html)
- SMoG, 2022 [paper](https://arxiv.org/abs/2207.06167) [docs](https://docs.lightly.ai/self-supervised-learning/examples/smog.html)
- SwaV, 2020 [paper](https://arxiv.org/abs/2006.09882) [docs](https://docs.lightly.ai/self-supervised-learning/examples/swav.html)
- TiCo, 2022 [paper](https://arxiv.org/abs/2206.10698) [docs](https://docs.lightly.ai/self-supervised-learning/examples/tico.html)
- VICReg, 2022 [paper](https://arxiv.org/abs/2105.04906) [docs](https://docs.lightly.ai/self-supervised-learning/examples/vicreg.html)
- VICRegL, 2022 [paper](https://arxiv.org/abs/2210.01571) [docs](https://docs.lightly.ai/self-supervised-learning/examples/vicregl.html)


## Tutorials

Want to jump to the tutorials and see Lightly in action?

- [Train MoCo on CIFAR-10](https://docs.lightly.ai/self-supervised-learning/tutorials/package/tutorial_moco_memory_bank.html)
- [Train SimCLR on Clothing Data](https://docs.lightly.ai/self-supervised-learning/tutorials/package/tutorial_simclr_clothing.html)
- [Train SimSiam on Satellite Images](https://docs.lightly.ai/self-supervised-learning/tutorials/package/tutorial_simsiam_esa.html)
- [Use Lightly with Custom Augmentations](https://docs.lightly.ai/self-supervised-learning/tutorials/package/tutorial_custom_augmentations.html)
- [Pre-train a Detectron2 Backbone with Lightly](https://docs.lightly.ai/self-supervised-learning/tutorials/package/tutorial_pretrain_detectron2.html)

Tutorials for the Lightly Solution (Lightly Worker & API):

- [General Docs of Lightly Solution](https://docs.lightly.ai)
- [Active Learning Using YOLOv7 and Comma10k](https://docs.lightly.ai/docs/active-learning-yolov7)
- [Active Learning for Driveable Area Segmentation Using Cityscapes](https://docs.lightly.ai/docs/active-learning-for-driveable-area-segmentation-using-cityscapes)
- [Active Learning for Transactions of Images](https://docs.lightly.ai/docs/active-learning-for-transactions-of-images)
- [Improving YOLOv8 using Active Learning on Videos](https://docs.lightly.ai/docs/active-learning-yolov8-video)
- [Assertion-based Active Learning with YOLOv8](https://docs.lightly.ai/docs/assertion-based-active-learning-tutorial)
- and more ...


Community and partner projects:

- [On-Device Deep Learning with Lightly on an ARM microcontroller](https://github.com/ARM-software/EndpointAI/tree/master/ProofOfConcepts/Vision/OpenMvMaskDefaults)


## Quick Start

Lightly requires **Python 3.6+** but we recommend using **Python 3.7+**. We recommend installing Lightly in a **Linux** or **OSX** environment.

### Dependencies

- [PyTorch](https://pytorch.org/)
- [Torchvision](https://pytorch.org/vision/stable/index.html)
- [PyTorch Lightning](https://www.pytorchlightning.ai/index.html) v1.5+

Lightly is compatible with PyTorch and PyTorch Lightning v2.0+!

Vision transformer based models require Torchvision v0.12+.

### Installation
You can install Lightly and its dependencies from PyPI with:
```
pip3 install lightly
```

We strongly recommend that you install Lightly in a dedicated virtualenv, to avoid
conflicting with your system packages.

If you only want to install the API client without torch and torchvision dependencies
follow the docs on [how to install the Lightly Python Client](https://docs.lightly.ai/docs/install-lightly#install-the-lightly-python-client).


### Lightly in Action

With Lightly, you can use the latest self-supervised learning methods in a modular
way using the full power of PyTorch. Experiment with different backbones,
models, and loss functions. The framework has been designed to be easy to use
from the ground up. [Find more examples in our docs](https://docs.lightly.ai/self-supervised-learning/examples/models.html).

```python
import torch
import torchvision

from lightly import loss
from lightly import transforms
from lightly.data import LightlyDataset
from lightly.data.multi_view_collate import MultiViewCollate
from lightly.models.modules import heads


# Create a PyTorch module for the SimCLR model.
class SimCLR(torch.nn.Module):
    def __init__(self, backbone):
        super().__init__()
        self.backbone = backbone
        self.projection_head = heads.SimCLRProjectionHead(
            input_dim=512,  # Resnet18 features have 512 dimensions.
            hidden_dim=512,
            output_dim=128,
        )

    def forward(self, x):
        features = self.backbone(x).flatten(start_dim=1)
        z = self.projection_head(features)
        return z


# Use a resnet backbone.
backbone = torchvision.models.resnet18()
# Ignore the classification head as we only want the features.
backbone.fc = torch.nn.Identity()

# Build the SimCLR model.
model = SimCLR(backbone)

# Prepare transform that creates multiple random views for every image.
transform = transforms.SimCLRTransform(input_size=32, cj_prob=0.5)

# Combine views from multiple images into a batch.
collate_fn = MultiViewCollate()

# Create a dataset from your image folder.
dataset = data.LightlyDataset(input_dir="./my/cute/cats/dataset/", transform=transform)

# Build a PyTorch dataloader.
dataloader = torch.utils.data.DataLoader(
    dataset,  # Pass the dataset to the dataloader.
    batch_size=128,  # A large batch size helps with the learning.
    shuffle=True,  # Shuffling is important!
    collate_fn=collate_fn,
)

# Lightly exposes building blocks such as loss functions.
criterion = loss.NTXentLoss(temperature=0.5)

# Get a PyTorch optimizer.
optimizer = torch.optim.SGD(model.parameters(), lr=0.1, weight_decay=1e-6)

# Train the model.
for epoch in range(10):
    for (view0, view1), targets, filenames in dataloader:
        z0 = model(view0)
        z1 = model(view1)
        loss = criterion(z0, z1)
        loss.backward()
        optimizer.step()
        optimizer.zero_grad()
        print(f"loss: {loss.item():.5f}")
```

You can easily use another model like SimSiam by swapping the model and the
loss function.

```python
# PyTorch module for the SimSiam model.
class SimSiam(torch.nn.Module):
    def __init__(self, backbone):
        super().__init__()
        self.backbone = backbone
        self.projection_head = heads.SimSiamProjectionHead(512, 512, 128)
        self.prediction_head = heads.SimSiamPredictionHead(128, 64, 128)

    def forward(self, x):
        features = self.backbone(x).flatten(start_dim=1)
        z = self.projection_head(features)
        p = self.prediction_head(z)
        z = z.detach()
        return z, p


model = SimSiam(backbone)

# Use the SimSiam loss function.
criterion = loss.NegativeCosineSimilarity()
```

You can [find a more complete example for SimSiam here.](https://docs.lightly.ai/self-supervised-learning/examples/simsiam.html)


Use PyTorch Lightning to train the model:

```python
from pytorch_lightning import LightningModule, Trainer

class SimCLR(LightningModule):
    def __init__(self):
        super().__init__()
        resnet = torchvision.models.resnet18()
        resnet.fc = torch.nn.Identity()
        self.backbone = resnet
        self.projection_head = heads.SimCLRProjectionHead(512, 512, 128)
        self.criterion = loss.NTXentLoss()

    def forward(self, x):
        features = self.backbone(x).flatten(start_dim=1)
        z = self.projection_head(features)
        return z

    def training_step(self, batch, batch_index):
        (view0, view1), _, _ = batch
        z0 = self.forward(view0)
        z1 = self.forward(view1)
        loss = self.criterion(z0, z1)
        return loss

    def configure_optimizers(self):
        optim = torch.optim.SGD(self.parameters(), lr=0.06)
        return optim


model = SimCLR()
trainer = Trainer(max_epochs=10, devices=1, accelerator="gpu")
trainer.fit(model, dataloader)
```

See [our docs for a full PyTorch Lightning example.](https://docs.lightly.ai/self-supervised-learning/examples/simclr.html)

Or train the model on 4 GPUs:
```python

# Use distributed version of loss functions.
criterion = loss.NTXentLoss(gather_distributed=True)

trainer = Trainer(
    max_epochs=10,
    devices=4,
    accelerator="gpu",
    strategy="ddp",
    sync_batchnorm=True,
    use_distributed_sampler=True,  # or replace_sampler_ddp=True for PyTorch Lightning <2.0
)
trainer.fit(model, dataloader)
```

We provide multi-GPU training examples with distributed gather and synchronized BatchNorm.
[Have a look at our docs regarding distributed training.](https://docs.lightly.ai/self-supervised-learning/getting_started/distributed_training.html)


## Benchmarks

Implemented models and their performance on various datasets. Hyperparameters are not
tuned for maximum accuracy. Learn more about the benchmarks [here](https://docs.lightly.ai/self-supervised-learning/getting_started/benchmarks.html).

### Imagenet

| Model       | Backbone | Batch Size | Epochs | Linear Top1 | Linear Top1 Online | KNN Top1 | Tensorboard |
|-------------|----------|------------|--------|-------------|--------------------|----------|-------------|
| SimCLR      | Res50    |        256 |    100 |        63.2 |               63.1 |     44.9 |      [link](https://tensorboard.dev/experiment/JwNs9E02TeeQkS7aljh8dA) |


### ImageNette

<<<<<<< HEAD
| Model       | Backbone | Batch Size | Epochs | KNN Top1 |
|-------------|----------|------------|--------|----------|
| BarlowTwins | Res18    |        256 |    800 |    0.850 |
| BYOL        | Res18    |        256 |    800 |    0.887 |
| DCL         | Res18    |        256 |    800 |    0.864 |
| DCLW        | Res18    |        256 |    800 |    0.861 |
| DINO        | Res18    |        256 |    800 |    0.887 |
| FastSiam    | Res18    |        256 |    800 |    0.865 |
| MAE         | ViT-S    |        256 |    800 |    0.620 |
| MSN         | ViT-S    |        256 |    800 |    0.833 |
| Moco        | Res18    |        256 |    800 |    0.874 |
| NNCLR       | Res18    |        256 |    800 |    0.885 |
| PMSN        | ViT-S    |        256 |    800 |    0.830 |
| SimCLR      | Res18    |        256 |    800 |    0.889 |
| SimMIM      | ViT-B32  |        256 |    800 |    0.351 |
| SimSiam     | Res18    |        256 |    800 |    0.871 |
| SwaV        | Res18    |        256 |    800 |    0.899 |
| SwaVQueue   | Res18    |        256 |    800 |    0.898 |
| SMoG        | Res18    |        256 |    800 |    0.782 |
| TiCo        | Res18    |        256 |    800 |    0.857 |
| VICReg      | Res18    |        256 |    800 |    0.843 |
| VICRegL     | Res18    |        256 |    800 |    0.781 |
=======
| Model            | Batch Size | Epochs | KNN Top1 Val Accuracy |
|------------------|------------|--------|-----------------------|
| BarlowTwins      |        256 |    800 |                 0.852 |
| BYOL             |        256 |    800 |                 0.887 |
| DCL              |        256 |    800 |                 0.861 |
| DCLW             |        256 |    800 |                 0.865 |
| DINO (Res18)     |        256 |    800 |                 0.888 |
| FastSiam         |        256 |    800 |                 0.873 |
| MAE (ViT-S)      |        256 |    800 |                 0.610 |
| MSN (ViT-S)      |        256 |    800 |                 0.828 |
| Moco             |        256 |    800 |                 0.874 |
| NNCLR            |        256 |    800 |                 0.884 |
| PMSN (ViT-S)     |        256 |    800 |                 0.822 |
| SimCLR           |        256 |    800 |                 0.889 |
| SimMIM (ViT-B32) |        256 |    800 |                 0.343 |
| SimSiam          |        256 |    800 |                 0.872 |
| SwaV             |        256 |    800 |                 0.902 |
| SwaVQueue        |        256 |    800 |                 0.890 |
| SMoG             |        256 |    800 |                 0.788 |
| TiCo             |        256 |    800 |                 0.856 |
| VICReg           |        256 |    800 |                 0.845 |
| VICRegL          |        256 |    800 |                 0.778 |
>>>>>>> a684cae3


### Cifar10

| Model       | Backbone | Batch Size | Epochs | KNN Top1 |
|-------------|----------|------------|--------|----------|
| BarlowTwins | Res18    |        512 |    800 |    0.859 |
| BYOL        | Res18    |        512 |    800 |    0.910 |
| DCL         | Res18    |        512 |    800 |    0.874 |
| DCLW        | Res18    |        512 |    800 |    0.871 |
| DINO        | Res18    |        512 |    800 |    0.848 |
| FastSiam    | Res18    |        512 |    800 |    0.902 |
| Moco        | Res18    |        512 |    800 |    0.899 |
| NNCLR       | Res18    |        512 |    800 |    0.892 |
| SimCLR      | Res18    |        512 |    800 |    0.879 |
| SimSiam     | Res18    |        512 |    800 |    0.904 |
| SwaV        | Res18    |        512 |    800 |    0.884 |
| SMoG        | Res18    |        512 |    800 |    0.800 |


## Terminology

Below you can see a schematic overview of the different concepts in the package.
The terms in bold are explained in more detail in our [documentation](https://docs.lightly.ai/self-supervised-learning/).

<img src="/docs/source/getting_started/images/lightly_overview.png" alt="Overview of the Lightly pip package"/></a>


### Next Steps

Head to the [documentation](https://docs.lightly.ai) and see the things you can achieve with Lightly!


## Development

To install dev dependencies (for example to contribute to the framework) you can use the following command:
```
pip3 install -e ".[dev]"
```

For more information about how to contribute have a look [here](CONTRIBUTING.md).


### Running Tests

Unit tests are within the [tests directory](tests/) and we recommend running them using 
[pytest](https://docs.pytest.org/en/stable/). There are two test configurations
available. By default, only a subset will be run:
```
make test-fast
```

To run all tests (including the slow ones) you can use the following command:
```
make test
```

To test a specific file or directory use:
```
pytest <path to file or directory>
```


### Code Formatting

To format code with [black](https://black.readthedocs.io/en/stable/) and [isort](https://docs.pytest.org) run:
```
make format
```


## Further Reading

**Self-Supervised Learning**:
- Have a look at our [#papers channel on discord](https://discord.com/channels/752876370337726585/815153188487299083)
  for the newest self-supervised learning papers.
- [A Cookbook of Self-Supervised Learning, 2023](https://arxiv.org/abs/2304.12210)
- [Masked Autoencoders Are Scalable Vision Learners, 2021](https://arxiv.org/abs/2111.06377)
- [Emerging Properties in Self-Supervised Vision Transformers, 2021](https://arxiv.org/abs/2104.14294)
- [Unsupervised Learning of Visual Features by Contrasting Cluster Assignments, 2021](https://arxiv.org/abs/2006.09882)
- [What Should Not Be Contrastive in Contrastive Learning, 2020](https://arxiv.org/abs/2008.05659)
- [A Simple Framework for Contrastive Learning of Visual Representations, 2020](https://arxiv.org/abs/2002.05709)
- [Momentum Contrast for Unsupervised Visual Representation Learning, 2020](https://arxiv.org/abs/1911.05722)


## FAQ

- Why should I care about self-supervised learning? Aren't pre-trained models from ImageNet much better for transfer learning?
  - Self-supervised learning has become increasingly popular among scientists over the last years because the learned representations perform extraordinarily well on downstream tasks. This means that they capture the important information in an image better than other types of pre-trained models. By training a self-supervised model on *your* dataset, you can make sure that the representations have all the necessary information about your images.

- How can I contribute?
  - Create an issue if you encounter bugs or have ideas for features we should implement. You can also add your own code by forking this repository and creating a PR. More details about how to contribute with code is in our [contribution guide](CONTRIBUTING.md).

- Is this framework for free?
  - Yes, this framework is completely free to use and we provide the source code. We believe that we need to make training deep learning models more data efficient to achieve widespread adoption. One step to achieve this goal is by leveraging self-supervised learning. The company behind Lightly is committed to keep this framework open-source.

- If this framework is free, how is the company behind Lightly making money?
  - Training self-supervised models is only one part of our solution. 
  [The company behind Lightly](https://lightly.ai/) focuses on processing and analyzing embeddings created by self-supervised models. 
  By building, what we call a self-supervised active learning loop we help companies understand and work with their data more efficiently. 
  As the [Lightly Solution](https://docs.lightly.ai) is a freemium product, you can try it out for free. However, we will charge for some features.
  - In any case this framework will always be free to use, even for commercial purposes.


## Lightly in Research

- [Learning Visual Representations via Language-Guided Sampling, 2023](https://arxiv.org/pdf/2302.12248.pdf)
- [Self-Supervised Learning Methods for Label-Efficient Dental Caries Classification, 2022](https://www.mdpi.com/2075-4418/12/5/1237)
- [DPCL: Constrative Representation Learning with Differential Privacy, 2022](https://assets.researchsquare.com/files/rs-1516950/v1_covered.pdf?c=1654486158)
- [Decoupled Contrastive Learning, 2021](https://arxiv.org/abs/2110.06848)
- [solo-learn: A Library of Self-supervised Methods for Visual Representation Learning, 2021](https://www.jmlr.org/papers/volume23/21-1155/21-1155.pdf)


## BibTeX
If you want to cite the framework feel free to use this:

```bibtex
@article{susmelj2020lightly,
  title={Lightly},
  author={Igor Susmelj and Matthias Heller and Philipp Wirth and Jeremy Prescott and Malte Ebner et al.},
  journal={GitHub. Note: https://github.com/lightly-ai/lightly},
  year={2020}
}
```<|MERGE_RESOLUTION|>--- conflicted
+++ resolved
@@ -278,64 +278,41 @@
 ## Benchmarks
 
 Implemented models and their performance on various datasets. Hyperparameters are not
-tuned for maximum accuracy. Learn more about the benchmarks [here](https://docs.lightly.ai/self-supervised-learning/getting_started/benchmarks.html).
+tuned for maximum accuracy. For detailed results and more info about the benchmarks click
+[here](https://docs.lightly.ai/self-supervised-learning/getting_started/benchmarks.html).
+
 
 ### Imagenet
 
-| Model       | Backbone | Batch Size | Epochs | Linear Top1 | Linear Top1 Online | KNN Top1 | Tensorboard |
-|-------------|----------|------------|--------|-------------|--------------------|----------|-------------|
-| SimCLR      | Res50    |        256 |    100 |        63.2 |               63.1 |     44.9 |      [link](https://tensorboard.dev/experiment/JwNs9E02TeeQkS7aljh8dA) |
+| Model       | Backbone | Batch Size | Epochs | Linear Top1 | Linear Top1 Online | KNN Top1 | Tensorboard | Checkpoint |
+|-------------|----------|------------|--------|-------------|--------------------|----------|-------------|------------|
+| SimCLR      | Res50    |        256 |    100 |        63.2 |               63.1 |     44.9 |      [link](https://tensorboard.dev/experiment/JwNs9E02TeeQkS7aljh8dA) |       [link](https://lightly-ssl-checkpoints.s3.amazonaws.com/imagenet_resnet50_simclr_2023-05-04_09-02-54/pretrain/version_0/checkpoints/epoch%3D99-step%3D500400.ckpt) |
 
 
 ### ImageNette
 
-<<<<<<< HEAD
 | Model       | Backbone | Batch Size | Epochs | KNN Top1 |
 |-------------|----------|------------|--------|----------|
-| BarlowTwins | Res18    |        256 |    800 |    0.850 |
+| BarlowTwins | Res18    |        256 |    800 |    0.852 |
 | BYOL        | Res18    |        256 |    800 |    0.887 |
-| DCL         | Res18    |        256 |    800 |    0.864 |
-| DCLW        | Res18    |        256 |    800 |    0.861 |
-| DINO        | Res18    |        256 |    800 |    0.887 |
-| FastSiam    | Res18    |        256 |    800 |    0.865 |
-| MAE         | ViT-S    |        256 |    800 |    0.620 |
-| MSN         | ViT-S    |        256 |    800 |    0.833 |
+| DCL         | Res18    |        256 |    800 |    0.861 |
+| DCLW        | Res18    |        256 |    800 |    0.865 |
+| DINO        | Res18    |        256 |    800 |    0.888 |
+| FastSiam    | Res18    |        256 |    800 |    0.873 |
+| MAE         | ViT-S    |        256 |    800 |    0.610 |
+| MSN         | ViT-S    |        256 |    800 |    0.828 |
 | Moco        | Res18    |        256 |    800 |    0.874 |
-| NNCLR       | Res18    |        256 |    800 |    0.885 |
-| PMSN        | ViT-S    |        256 |    800 |    0.830 |
+| NNCLR       | Res18    |        256 |    800 |    0.884 |
+| PMSN        | ViT-S    |        256 |    800 |    0.822 |
 | SimCLR      | Res18    |        256 |    800 |    0.889 |
-| SimMIM      | ViT-B32  |        256 |    800 |    0.351 |
-| SimSiam     | Res18    |        256 |    800 |    0.871 |
-| SwaV        | Res18    |        256 |    800 |    0.899 |
-| SwaVQueue   | Res18    |        256 |    800 |    0.898 |
-| SMoG        | Res18    |        256 |    800 |    0.782 |
-| TiCo        | Res18    |        256 |    800 |    0.857 |
-| VICReg      | Res18    |        256 |    800 |    0.843 |
-| VICRegL     | Res18    |        256 |    800 |    0.781 |
-=======
-| Model            | Batch Size | Epochs | KNN Top1 Val Accuracy |
-|------------------|------------|--------|-----------------------|
-| BarlowTwins      |        256 |    800 |                 0.852 |
-| BYOL             |        256 |    800 |                 0.887 |
-| DCL              |        256 |    800 |                 0.861 |
-| DCLW             |        256 |    800 |                 0.865 |
-| DINO (Res18)     |        256 |    800 |                 0.888 |
-| FastSiam         |        256 |    800 |                 0.873 |
-| MAE (ViT-S)      |        256 |    800 |                 0.610 |
-| MSN (ViT-S)      |        256 |    800 |                 0.828 |
-| Moco             |        256 |    800 |                 0.874 |
-| NNCLR            |        256 |    800 |                 0.884 |
-| PMSN (ViT-S)     |        256 |    800 |                 0.822 |
-| SimCLR           |        256 |    800 |                 0.889 |
-| SimMIM (ViT-B32) |        256 |    800 |                 0.343 |
-| SimSiam          |        256 |    800 |                 0.872 |
-| SwaV             |        256 |    800 |                 0.902 |
-| SwaVQueue        |        256 |    800 |                 0.890 |
-| SMoG             |        256 |    800 |                 0.788 |
-| TiCo             |        256 |    800 |                 0.856 |
-| VICReg           |        256 |    800 |                 0.845 |
-| VICRegL          |        256 |    800 |                 0.778 |
->>>>>>> a684cae3
+| SimMIM      | ViT-B32  |        256 |    800 |    0.343 |
+| SimSiam     | Res18    |        256 |    800 |    0.872 |
+| SwaV        | Res18    |        256 |    800 |    0.902 |
+| SwaVQueue   | Res18    |        256 |    800 |    0.890 |
+| SMoG        | Res18    |        256 |    800 |    0.788 |
+| TiCo        | Res18    |        256 |    800 |    0.856 |
+| VICReg      | Res18    |        256 |    800 |    0.845 |
+| VICRegL     | Res18    |        256 |    800 |    0.778 |
 
 
 ### Cifar10
