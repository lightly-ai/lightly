--- conflicted
+++ resolved
@@ -241,6 +241,7 @@
         MSNModel: msn_transform,
         MocoModel: simclr_transform,
         NNCLRModel: simclr_transform,
+        PMSNModel: msn_transform,
         SimCLRModel: simclr_transform,
         SimMIMModel: simclr_transform,
         SimSiamModel: simclr_transform,
@@ -261,24 +262,6 @@
     Args:
         batch_size: Desired batch size for all dataloaders.
     """
-<<<<<<< HEAD
-    col_fn = collate_fn
-    if model == SwaVModel or model == SwaVQueueModel:
-        col_fn = swav_collate_fn
-    elif model == DINOModel:
-        col_fn = dino_collate_fn
-    elif model == MAEModel:
-        col_fn = mae_collate_fn
-    elif model == SimMIMModel:
-        col_fn = mae_collate_fn
-    elif model == MSNModel or model == PMSNModel:
-        col_fn = msn_collate_fn
-    elif model == SMoGModel:
-        col_fn = smog_collate_function
-    elif model == VICRegLModel:
-        col_fn = vicregl_collate_fn
-=======
->>>>>>> e3e0226c
     dataloader_train_ssl = torch.utils.data.DataLoader(
         dataset_train_ssl,
         batch_size=batch_size,
