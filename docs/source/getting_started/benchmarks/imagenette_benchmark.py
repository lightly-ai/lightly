# -*- coding: utf-8 -*-
"""
Note that this benchmark also supports a multi-GPU setup. If you run it on
a system with multiple GPUs make sure that you kill all the processes when
killing the application. Due to the way we setup this benchmark the distributed
processes might continue the benchmark if one of the nodes is killed.
If you know how to fix this don't hesitate to create an issue or PR :)
You can download the ImageNette dataset from here: https://github.com/fastai/imagenette

Code has been tested on a A6000 GPU with 48GBytes of memory.

Code to reproduce the benchmark results:

Results (2.3.2023):
---------------------------------------------------------------------------------------------
| Model            | Batch Size | Epochs |  KNN Test Accuracy |       Time | Peak GPU Usage |
---------------------------------------------------------------------------------------------
| BarlowTwins      |        256 |    200 |              0.491 |   57.7 Min |      4.0 GByte |
| BYOL             |        256 |    200 |              0.713 |   51.3 Min |      4.3 GByte |
| DCL              |        256 |    200 |              0.814 |   47.5 Min |      3.7 GByte |
| DCLW             |        256 |    200 |              0.802 |   48.0 Min |      3.7 GByte |
| DINO (Res18)     |        256 |    200 |              0.872 |   76.6 Min |      6.6 GByte |
| MSN (ViT-S)      |        256 |    200 |              0.721 |  123.3 Min |     16.3 GByte |
| Moco             |        256 |    200 |              0.778 |   51.3 Min |      4.2 GByte |
| NNCLR            |        256 |    200 |              0.801 |   47.3 Min |      3.8 GByte |
| SimCLR           |        256 |    200 |              0.834 |   46.5 Min |      3.7 GByte |
| SimMIM (ViT-B32) |        256 |    200 |              0.322 |   98.8 Min |     10.5 GByte |
| SimSiam          |        256 |    200 |              0.729 |   46.9 Min |      3.8 GByte |
| SwaV             |        256 |    200 |              0.864 |   69.1 Min |      6.4 GByte |
| SwaVQueue        |        256 |    200 |              0.845 |   68.8 Min |      6.4 GByte |
| SMoG             |        256 |    200 |              0.634 |  176.9 Min |     24.2 GByte |
| TiCo             |        256 |    200 |              0.423 |   43.2 Min |      2.5 GByte |
| VICReg           |        256 |    200 |              0.733 |   49.2 Min |      3.8 GByte |
| VICRegL          |        256 |    200 |              0.643 |   48.0 Min |      2.6 GByte |
---------------------------------------------------------------------------------------------
| BarlowTwins      |        256 |    800 |              0.834 |  278.3 Min |      5.7 GByte |
| BYOL             |        256 |    800 |              0.864 |  206.7 Min |      4.3 GByte |
| DCL              |        256 |    800 |              0.842 |  187.2 Min |      3.7 GByte |
| DCLW             |        256 |    800 |              0.845 |  193.0 Min |      3.7 GByte |
| DINO (Res18)     |        256 |    800 |              0.886 |  305.0 Min |      8.5 GByte |
| MAE (ViT-S)      |        256 |    800 |              0.620 |  221.4 Min |      4.6 GByte |
| MSN (ViT-S)      |        256 |    800 |              0.831 |  433.7 Min |     16.3 GByte |
| Moco             |        256 |    800 |              0.857 |  224.3 Min |      4.2 GByte |
| NNCLR            |        256 |    800 |              0.874 |  205.2 Min |      3.8 GByte |
| SimCLR           |        256 |    800 |              0.875 |  199.6 Min |      3.7 GByte |
| SimMIM (ViT-B32) |        256 |    800 |              0.351 |  300.9 Min |     10.5 GByte |
| SimSiam          |        256 |    800 |              0.881 |  207.5 Min |      3.9 GByte |
| SwaV             |        256 |    800 |              0.888 |  301.3 Min |      6.4 GByte |
| SwaVQueue        |        256 |    800 |              0.877 |  297.4 Min |      6.4 GByte |
| SMoG             |        256 |    800 |              0.726 |  239.7 Min |      2.5 GByte |
| TiCo             |        256 |    800 |              0.838 |  190.1 Min |      4.0 GByte |
| VICReg           |        256 |    800 |              0.818 |  211.9 Min |      3.9 GByte |
| VICRegL          |        256 |    800 |              0.801 |  189.0 Min |      4.4 GByte |
---------------------------------------------------------------------------------------------

"""
import copy
import os
import time

import numpy as np
import pytorch_lightning as pl
import torch
import torch.nn as nn
import torchvision
<<<<<<< HEAD
from lightly.data import LightlyDataset
=======
from pl_bolts.optimizers.lars import LARS
from pytorch_lightning.loggers import TensorBoardLogger

from lightly.data import (
    DINOCollateFunction,
    LightlyDataset,
    MAECollateFunction,
    MSNCollateFunction,
    SimCLRCollateFunction,
    SwaVCollateFunction,
    VICRegLCollateFunction,
    collate,
)
>>>>>>> 858c3260
from lightly.loss import (
    BarlowTwinsLoss,
    DCLLoss,
    DCLWLoss,
    DINOLoss,
    MSNLoss,
    NegativeCosineSimilarity,
    NTXentLoss,
    SwaVLoss,
    TiCoLoss,
    VICRegLLoss,
    VICRegLoss,
    memory_bank,
)
from lightly.models import modules, utils
from lightly.models.modules import heads, masked_autoencoder
from lightly.utils import scheduler
<<<<<<< HEAD
from lightly.data.multi_view_collate import MultiViewCollate
from pytorch_lightning.loggers import TensorBoardLogger
from lightly.transforms import SimCLRTransform
from lightly.transforms import SwaVTransform
from lightly.transforms import DINOTransform
from lightly.transforms import SMoGTransform
from lightly.transforms import MAETransform
from lightly.transforms import MSNTransform
from lightly.transforms import VICRegTransform
from lightly.transforms import VICRegLTransform
from lightly.transforms.utils import IMAGENET_NORMALIZE
from pl_bolts.optimizers.lars import LARS
=======
from lightly.utils.benchmarking import BenchmarkModule
>>>>>>> 858c3260

logs_root_dir = os.path.join(os.getcwd(), "benchmark_logs")

num_workers = 12
memory_bank_size = 4096

# set max_epochs to 800 for long run (takes around 10h on a single V100)
max_epochs = 200
knn_k = 200
knn_t = 0.1
classes = 10
input_size = 128

# Set to True to enable Distributed Data Parallel training.
distributed = False

# Set to True to enable Synchronized Batch Norm (requires distributed=True).
# If enabled the batch norm is calculated over all gpus, otherwise the batch
# norm is only calculated from samples on the same gpu.
sync_batchnorm = False

# Set to True to gather features from all gpus before calculating
# the loss (requires distributed=True).
# If enabled then the loss on every gpu is calculated with features from all
# gpus, otherwise only features from the same gpu are used.
gather_distributed = False

# benchmark
n_runs = 1  # optional, increase to create multiple runs and report mean + std
batch_size = 256
lr_factor = batch_size / 256  # scales the learning rate linearly with batch size


# use a GPU if available
gpus = torch.cuda.device_count() if torch.cuda.is_available() else 0

if distributed:
    distributed_backend = "ddp"
    # reduce batch size for distributed training
    batch_size = batch_size // gpus
else:
    distributed_backend = None
    # limit to single gpu if not using distributed training
    gpus = min(gpus, 1)

# The dataset structure should be like this:

path_to_train = "/datasets/imagenette2-160/train/"
path_to_test = "/datasets/imagenette2-160/val/"

# Collate function init
collate_fn = MultiViewCollate()

# Use SimCLR augmentations
simclr_transform = SimCLRTransform(
    input_size=input_size,
    cj_strength=0.5,
)

# Multi crop augmentation for SwAV
swav_transform = SwaVTransform(
    crop_sizes=(128, 64),
    crop_counts=(2, 6),  # 2 crops @ 128x128px and 6 crops @ 64x64px
    cj_strength=0.5,
)

# Multi crop augmentation for DINO, additionally, disable blur for cifar10
dino_transform = DINOTransform(
    global_crop_size=128,
    local_crop_size=64,
    cj_strength=0.5,
)

# Two crops for SMoG
smog_transform = SMoGTransform(
    crop_sizes=(128, 128),
    crop_counts=(1, 1),
    crop_min_scales=(0.2, 0.2),
    crop_max_scales=(1.0, 1.0),
    cj_strength=0.5,
)

# Single crop augmentation for MAE
mae_transform = MAETransform()

# Multi crop augmentation for MSN
msn_transform = MSNTransform(
    random_size=128, 
    focal_size=64,
    cj_strength=1.0, # Higher cj_strength works better for MSN on imagenette
)

vicreg_transform = VICRegTransform(
    input_size=input_size,
    cj_strength=0.5,
)

# Transform  passing geometrical transformation for VICRegL
vicregl_transform = VICRegLTransform(
    global_crop_size=128, 
    local_crop_size=64, 
    global_grid_size=4, 
    local_grid_size=2,
    cj_strength=0.5,
)

normalize_transform = torchvision.transforms.Normalize(
    mean=IMAGENET_NORMALIZE["mean"],
    std=IMAGENET_NORMALIZE["std"],
)

# No additional augmentations for the test set
test_transforms = torchvision.transforms.Compose(
    [
        torchvision.transforms.Resize(input_size),
        torchvision.transforms.CenterCrop(128),
        torchvision.transforms.ToTensor(),
        normalize_transform,
    ]
)

# we use test transformations for getting the feature for kNN on train data
dataset_train_kNN = LightlyDataset(input_dir=path_to_train, transform=test_transforms)

dataset_test = LightlyDataset(input_dir=path_to_test, transform=test_transforms)

def create_dataset_train_ssl(model):
    """Helper method to apply the correct transform for ssl.

    Args:
        model:
            Model class for which to select the transform.
    """
    model_to_transform = {
        BarlowTwinsModel: simclr_transform,
        BYOLModel: simclr_transform,
        DCL: simclr_transform,
        DCLW: simclr_transform,
        DINOModel: dino_transform,
        MAEModel: mae_transform,
        MSNModel: msn_transform,
        MocoModel: simclr_transform,
        NNCLRModel: simclr_transform,
        SimCLRModel: simclr_transform,
        SimMIMModel: simclr_transform,
        SimSiamModel: simclr_transform,
        SwaVModel: swav_transform,
        SwaVQueueModel: swav_transform,
        SMoGModel: smog_transform,
        TiCoModel: simclr_transform,
        VICRegModel: vicreg_transform,
        VICRegLModel: vicregl_transform,
    }
    transform = model_to_transform[model]
    return LightlyDataset(input_dir=path_to_train, transform=transform)


def get_data_loaders(batch_size: int, dataset_train_ssl):
    """Helper method to create dataloaders for ssl, kNN train and kNN test.

    Args:
        batch_size: Desired batch size for all dataloaders.
    """
    dataloader_train_ssl = torch.utils.data.DataLoader(
        dataset_train_ssl,
        batch_size=batch_size,
        shuffle=True,
        collate_fn=collate_fn,
        drop_last=True,
        num_workers=num_workers,
    )

    dataloader_train_kNN = torch.utils.data.DataLoader(
        dataset_train_kNN,
        batch_size=batch_size,
        shuffle=False,
        drop_last=False,
        num_workers=num_workers,
    )

    dataloader_test = torch.utils.data.DataLoader(
        dataset_test,
        batch_size=batch_size,
        shuffle=False,
        drop_last=False,
        num_workers=num_workers,
    )

    return dataloader_train_ssl, dataloader_train_kNN, dataloader_test


class MocoModel(BenchmarkModule):
    def __init__(self, dataloader_kNN, num_classes):
        super().__init__(dataloader_kNN, num_classes)

        # create a ResNet backbone and remove the classification head
        num_splits = 0 if sync_batchnorm else 8
        # TODO: Add split batch norm to the resnet model
        resnet = torchvision.models.resnet18()
        feature_dim = list(resnet.children())[-1].in_features
        self.backbone = nn.Sequential(*list(resnet.children())[:-1])

        # create a moco model based on ResNet
        self.projection_head = heads.MoCoProjectionHead(feature_dim, 2048, 128)
        self.backbone_momentum = copy.deepcopy(self.backbone)
        self.projection_head_momentum = copy.deepcopy(self.projection_head)
        utils.deactivate_requires_grad(self.backbone_momentum)
        utils.deactivate_requires_grad(self.projection_head_momentum)

        # create our loss with the optional memory bank
        self.criterion = NTXentLoss(temperature=0.1, memory_bank_size=memory_bank_size)

    def forward(self, x):
        x = self.backbone(x).flatten(start_dim=1)
        return self.projection_head(x)

    def training_step(self, batch, batch_idx):
        (x0, x1), _, _ = batch

        # update momentum
        utils.update_momentum(self.backbone, self.backbone_momentum, 0.99)
        utils.update_momentum(self.projection_head, self.projection_head_momentum, 0.99)

        def step(x0_, x1_):
            x1_, shuffle = utils.batch_shuffle(x1_, distributed=distributed)
            x0_ = self.backbone(x0_).flatten(start_dim=1)
            x0_ = self.projection_head(x0_)

            x1_ = self.backbone_momentum(x1_).flatten(start_dim=1)
            x1_ = self.projection_head_momentum(x1_)
            x1_ = utils.batch_unshuffle(x1_, shuffle, distributed=distributed)
            return x0_, x1_

        # We use a symmetric loss (model trains faster at little compute overhead)
        # https://colab.research.google.com/github/facebookresearch/moco/blob/colab-notebook/colab/moco_cifar10_demo.ipynb
        loss_1 = self.criterion(*step(x0, x1))
        loss_2 = self.criterion(*step(x1, x0))

        loss = 0.5 * (loss_1 + loss_2)
        self.log("train_loss_ssl", loss)
        return loss

    def configure_optimizers(self):
        params = list(self.backbone.parameters()) + list(
            self.projection_head.parameters()
        )
        optim = torch.optim.SGD(
            params,
            lr=6e-2 * lr_factor,
            momentum=0.9,
            weight_decay=5e-4,
        )
        cosine_scheduler = torch.optim.lr_scheduler.CosineAnnealingLR(optim, max_epochs)
        return [optim], [cosine_scheduler]


class SimCLRModel(BenchmarkModule):
    def __init__(self, dataloader_kNN, num_classes):
        super().__init__(dataloader_kNN, num_classes)
        # create a ResNet backbone and remove the classification head
        resnet = torchvision.models.resnet18()
        feature_dim = list(resnet.children())[-1].in_features
        self.backbone = nn.Sequential(*list(resnet.children())[:-1])
        self.projection_head = heads.SimCLRProjectionHead(feature_dim, feature_dim, 128)
        self.criterion = NTXentLoss()

    def forward(self, x):
        x = self.backbone(x).flatten(start_dim=1)
        z = self.projection_head(x)
        return z

    def training_step(self, batch, batch_index):
        (x0, x1), _, _ = batch
        z0 = self.forward(x0)
        z1 = self.forward(x1)
        loss = self.criterion(z0, z1)
        self.log("train_loss_ssl", loss)
        return loss

    def configure_optimizers(self):
        optim = torch.optim.SGD(
            self.parameters(), lr=6e-2 * lr_factor, momentum=0.9, weight_decay=5e-4
        )
        cosine_scheduler = torch.optim.lr_scheduler.CosineAnnealingLR(optim, max_epochs)
        return [optim], [cosine_scheduler]


class SimSiamModel(BenchmarkModule):
    def __init__(self, dataloader_kNN, num_classes):
        super().__init__(dataloader_kNN, num_classes)
        # create a ResNet backbone and remove the classification head
        resnet = torchvision.models.resnet18()
        feature_dim = list(resnet.children())[-1].in_features
        self.backbone = nn.Sequential(*list(resnet.children())[:-1])
        self.projection_head = heads.SimSiamProjectionHead(feature_dim, 2048, 2048)
        self.prediction_head = heads.SimSiamPredictionHead(2048, 512, 2048)
        self.criterion = NegativeCosineSimilarity()

    def forward(self, x):
        f = self.backbone(x).flatten(start_dim=1)
        z = self.projection_head(f)
        p = self.prediction_head(z)
        z = z.detach()
        return z, p

    def training_step(self, batch, batch_idx):
        (x0, x1), _, _ = batch
        z0, p0 = self.forward(x0)
        z1, p1 = self.forward(x1)
        loss = 0.5 * (self.criterion(z0, p1) + self.criterion(z1, p0))
        self.log("train_loss_ssl", loss)
        return loss

    def configure_optimizers(self):
        optim = torch.optim.SGD(
            self.parameters(),
            lr=6e-2,  # no lr-scaling, results in better training stability
            momentum=0.9,
            weight_decay=5e-4,
        )
        cosine_scheduler = torch.optim.lr_scheduler.CosineAnnealingLR(optim, max_epochs)
        return [optim], [cosine_scheduler]


class BarlowTwinsModel(BenchmarkModule):
    def __init__(self, dataloader_kNN, num_classes):
        super().__init__(dataloader_kNN, num_classes)
        # create a ResNet backbone and remove the classification head
        resnet = torchvision.models.resnet18()
        feature_dim = list(resnet.children())[-1].in_features
        self.backbone = nn.Sequential(*list(resnet.children())[:-1])
        # use a 2-layer projection head for cifar10 as described in the paper
        self.projection_head = heads.BarlowTwinsProjectionHead(feature_dim, 2048, 2048)

        self.criterion = BarlowTwinsLoss(gather_distributed=gather_distributed)

    def forward(self, x):
        x = self.backbone(x).flatten(start_dim=1)
        z = self.projection_head(x)
        return z

    def training_step(self, batch, batch_index):
        (x0, x1), _, _ = batch
        z0 = self.forward(x0)
        z1 = self.forward(x1)
        loss = self.criterion(z0, z1)
        self.log("train_loss_ssl", loss)
        return loss

    def configure_optimizers(self):
        optim = torch.optim.SGD(
            self.parameters(), lr=6e-2 * lr_factor, momentum=0.9, weight_decay=5e-4
        )
        cosine_scheduler = torch.optim.lr_scheduler.CosineAnnealingLR(optim, max_epochs)
        return [optim], [cosine_scheduler]


class BYOLModel(BenchmarkModule):
    def __init__(self, dataloader_kNN, num_classes):
        super().__init__(dataloader_kNN, num_classes)
        # create a ResNet backbone and remove the classification head
        resnet = torchvision.models.resnet18()
        feature_dim = list(resnet.children())[-1].in_features
        self.backbone = nn.Sequential(*list(resnet.children())[:-1])

        # create a byol model based on ResNet
        self.projection_head = heads.BYOLProjectionHead(feature_dim, 4096, 256)
        self.prediction_head = heads.BYOLPredictionHead(256, 4096, 256)

        self.backbone_momentum = copy.deepcopy(self.backbone)
        self.projection_head_momentum = copy.deepcopy(self.projection_head)

        utils.deactivate_requires_grad(self.backbone_momentum)
        utils.deactivate_requires_grad(self.projection_head_momentum)

        self.criterion = NegativeCosineSimilarity()

    def forward(self, x):
        y = self.backbone(x).flatten(start_dim=1)
        z = self.projection_head(y)
        p = self.prediction_head(z)
        return p

    def forward_momentum(self, x):
        y = self.backbone_momentum(x).flatten(start_dim=1)
        z = self.projection_head_momentum(y)
        z = z.detach()
        return z

    def training_step(self, batch, batch_idx):
        utils.update_momentum(self.backbone, self.backbone_momentum, m=0.99)
        utils.update_momentum(
            self.projection_head, self.projection_head_momentum, m=0.99
        )
        (x0, x1), _, _ = batch
        p0 = self.forward(x0)
        z0 = self.forward_momentum(x0)
        p1 = self.forward(x1)
        z1 = self.forward_momentum(x1)
        loss = 0.5 * (self.criterion(p0, z1) + self.criterion(p1, z0))
        self.log("train_loss_ssl", loss)
        return loss

    def configure_optimizers(self):
        params = (
            list(self.backbone.parameters())
            + list(self.projection_head.parameters())
            + list(self.prediction_head.parameters())
        )
        optim = torch.optim.SGD(
            params,
            lr=6e-2 * lr_factor,
            momentum=0.9,
            weight_decay=5e-4,
        )
        cosine_scheduler = torch.optim.lr_scheduler.CosineAnnealingLR(optim, max_epochs)
        return [optim], [cosine_scheduler]


class NNCLRModel(BenchmarkModule):
    def __init__(self, dataloader_kNN, num_classes):
        super().__init__(dataloader_kNN, num_classes)
        # create a ResNet backbone and remove the classification head
        resnet = torchvision.models.resnet18()
        feature_dim = list(resnet.children())[-1].in_features
        self.backbone = nn.Sequential(*list(resnet.children())[:-1])
        self.projection_head = heads.NNCLRProjectionHead(feature_dim, 2048, 256)
        self.prediction_head = heads.NNCLRPredictionHead(256, 4096, 256)

        self.criterion = NTXentLoss()
        self.memory_bank = modules.NNMemoryBankModule(size=4096)

    def forward(self, x):
        y = self.backbone(x).flatten(start_dim=1)
        z = self.projection_head(y)
        p = self.prediction_head(z)
        z = z.detach()
        return z, p

    def training_step(self, batch, batch_idx):
        (x0, x1), _, _ = batch
        z0, p0 = self.forward(x0)
        z1, p1 = self.forward(x1)
        z0 = self.memory_bank(z0, update=False)
        z1 = self.memory_bank(z1, update=True)
        loss = 0.5 * (self.criterion(z0, p1) + self.criterion(z1, p0))
        return loss

    def configure_optimizers(self):
        optim = torch.optim.SGD(
            self.parameters(),
            lr=6e-2 * lr_factor,
            momentum=0.9,
            weight_decay=5e-4,
        )
        cosine_scheduler = torch.optim.lr_scheduler.CosineAnnealingLR(optim, max_epochs)
        return [optim], [cosine_scheduler]


class SwaVModel(BenchmarkModule):
    def __init__(self, dataloader_kNN, num_classes):
        super().__init__(dataloader_kNN, num_classes)
        # create a ResNet backbone and remove the classification head
        resnet = torchvision.models.resnet18()
        feature_dim = list(resnet.children())[-1].in_features
        self.backbone = nn.Sequential(*list(resnet.children())[:-1])

        self.projection_head = heads.SwaVProjectionHead(feature_dim, 2048, 128)
        self.prototypes = heads.SwaVPrototypes(128, 3000)  # use 3000 prototypes

        self.criterion = SwaVLoss(sinkhorn_gather_distributed=gather_distributed)

    def forward(self, x):
        x = self.backbone(x).flatten(start_dim=1)
        x = self.projection_head(x)
        x = nn.functional.normalize(x, dim=1, p=2)
        return self.prototypes(x)

    def training_step(self, batch, batch_idx):
        # normalize the prototypes so they are on the unit sphere
        self.prototypes.normalize()

        # the multi-crop dataloader returns a list of image crops where the
        # first two items are the high resolution crops and the rest are low
        # resolution crops
        multi_crops, _, _ = batch
        multi_crop_features = [self.forward(x) for x in multi_crops]

        # split list of crop features into high and low resolution
        high_resolution_features = multi_crop_features[:2]
        low_resolution_features = multi_crop_features[2:]

        # calculate the SwaV loss
        loss = self.criterion(high_resolution_features, low_resolution_features)

        self.log("train_loss_ssl", loss)
        return loss

    def configure_optimizers(self):
        optim = torch.optim.Adam(
            self.parameters(),
            lr=1e-3 * lr_factor,
            weight_decay=1e-6,
        )
        cosine_scheduler = torch.optim.lr_scheduler.CosineAnnealingLR(optim, max_epochs)
        return [optim], [cosine_scheduler]


class DINOModel(BenchmarkModule):
    def __init__(self, dataloader_kNN, num_classes):
        super().__init__(dataloader_kNN, num_classes)
        # create a ResNet backbone and remove the classification head
        resnet = torchvision.models.resnet18()
        feature_dim = list(resnet.children())[-1].in_features
        self.backbone = nn.Sequential(*list(resnet.children())[:-1])
        self.head = heads.DINOProjectionHead(
            feature_dim, 2048, 256, 2048, batch_norm=True
        )
        self.teacher_backbone = copy.deepcopy(self.backbone)
        self.teacher_head = heads.DINOProjectionHead(
            feature_dim, 2048, 256, 2048, batch_norm=True
        )

        utils.deactivate_requires_grad(self.teacher_backbone)
        utils.deactivate_requires_grad(self.teacher_head)

        self.criterion = DINOLoss(output_dim=2048)

    def forward(self, x):
        y = self.backbone(x).flatten(start_dim=1)
        z = self.head(y)
        return z

    def forward_teacher(self, x):
        y = self.teacher_backbone(x).flatten(start_dim=1)
        z = self.teacher_head(y)
        return z

    def training_step(self, batch, batch_idx):
        utils.update_momentum(self.backbone, self.teacher_backbone, m=0.99)
        utils.update_momentum(self.head, self.teacher_head, m=0.99)
        views, _, _ = batch
        views = [view.to(self.device) for view in views]
        global_views = views[:2]
        teacher_out = [self.forward_teacher(view) for view in global_views]
        student_out = [self.forward(view) for view in views]
        loss = self.criterion(teacher_out, student_out, epoch=self.current_epoch)
        self.log("train_loss_ssl", loss)
        return loss

    def configure_optimizers(self):
        param = list(self.backbone.parameters()) + list(self.head.parameters())
        optim = torch.optim.SGD(
            param,
            lr=6e-2 * lr_factor,
            momentum=0.9,
            weight_decay=5e-4,
        )
        cosine_scheduler = torch.optim.lr_scheduler.CosineAnnealingLR(optim, max_epochs)
        return [optim], [cosine_scheduler]


class DCL(BenchmarkModule):
    def __init__(self, dataloader_kNN, num_classes):
        super().__init__(dataloader_kNN, num_classes)
        # create a ResNet backbone and remove the classification head
        resnet = torchvision.models.resnet18()
        feature_dim = list(resnet.children())[-1].in_features
        self.backbone = nn.Sequential(*list(resnet.children())[:-1])
        self.projection_head = heads.SimCLRProjectionHead(feature_dim, feature_dim, 128)
        self.criterion = DCLLoss()

    def forward(self, x):
        x = self.backbone(x).flatten(start_dim=1)
        z = self.projection_head(x)
        return z

    def training_step(self, batch, batch_index):
        (x0, x1), _, _ = batch
        z0 = self.forward(x0)
        z1 = self.forward(x1)
        loss = self.criterion(z0, z1)
        self.log("train_loss_ssl", loss)
        return loss

    def configure_optimizers(self):
        optim = torch.optim.SGD(
            self.parameters(), lr=6e-2 * lr_factor, momentum=0.9, weight_decay=5e-4
        )
        cosine_scheduler = torch.optim.lr_scheduler.CosineAnnealingLR(optim, max_epochs)
        return [optim], [cosine_scheduler]


class DCLW(BenchmarkModule):
    def __init__(self, dataloader_kNN, num_classes):
        super().__init__(dataloader_kNN, num_classes)
        # create a ResNet backbone and remove the classification head
        resnet = torchvision.models.resnet18()
        feature_dim = list(resnet.children())[-1].in_features
        self.backbone = nn.Sequential(*list(resnet.children())[:-1])
        self.projection_head = heads.SimCLRProjectionHead(feature_dim, feature_dim, 128)
        self.criterion = DCLWLoss()

    def forward(self, x):
        x = self.backbone(x).flatten(start_dim=1)
        z = self.projection_head(x)
        return z

    def training_step(self, batch, batch_index):
        (x0, x1), _, _ = batch
        z0 = self.forward(x0)
        z1 = self.forward(x1)
        loss = self.criterion(z0, z1)
        self.log("train_loss_ssl", loss)
        return loss

    def configure_optimizers(self):
        optim = torch.optim.SGD(
            self.parameters(), lr=6e-2 * lr_factor, momentum=0.9, weight_decay=5e-4
        )
        cosine_scheduler = torch.optim.lr_scheduler.CosineAnnealingLR(optim, max_epochs)
        return [optim], [cosine_scheduler]


class MAEModel(BenchmarkModule):
    def __init__(self, dataloader_kNN, num_classes):
        super().__init__(dataloader_kNN, num_classes)

        decoder_dim = 512
        vit = torchvision.models.vit_b_32(pretrained=False)

        self.warmup_epochs = 40 if max_epochs >= 800 else 20
        self.mask_ratio = 0.75
        self.patch_size = vit.patch_size
        self.sequence_length = vit.seq_length
        self.mask_token = nn.Parameter(torch.zeros(1, 1, decoder_dim))
        self.backbone = masked_autoencoder.MAEBackbone.from_vit(vit)
        self.decoder = masked_autoencoder.MAEDecoder(
            seq_length=vit.seq_length,
            num_layers=1,
            num_heads=16,
            embed_input_dim=vit.hidden_dim,
            hidden_dim=decoder_dim,
            mlp_dim=decoder_dim * 4,
            out_dim=vit.patch_size**2 * 3,
            dropout=0,
            attention_dropout=0,
        )
        self.criterion = nn.MSELoss()

    def forward_encoder(self, images, idx_keep=None):
        return self.backbone.encode(images, idx_keep)

    def forward_decoder(self, x_encoded, idx_keep, idx_mask):
        # build decoder input
        batch_size = x_encoded.shape[0]
        x_decode = self.decoder.embed(x_encoded)
        x_masked = utils.repeat_token(
            self.mask_token, (batch_size, self.sequence_length)
        )
        x_masked = utils.set_at_index(x_masked, idx_keep, x_decode.type_as(x_masked))

        # decoder forward pass
        x_decoded = self.decoder.decode(x_masked)

        # predict pixel values for masked tokens
        x_pred = utils.get_at_index(x_decoded, idx_mask)
        x_pred = self.decoder.predict(x_pred)
        return x_pred

    def training_step(self, batch, batch_idx):
        images, _, _ = batch
        images = images[0]  # images is a list containing only one view
        batch_size = images.shape[0]
        idx_keep, idx_mask = utils.random_token_mask(
            size=(batch_size, self.sequence_length),
            mask_ratio=self.mask_ratio,
            device=images.device,
        )
        x_encoded = self.forward_encoder(images, idx_keep)
        x_pred = self.forward_decoder(x_encoded, idx_keep, idx_mask)

        # get image patches for masked tokens
        patches = utils.patchify(images, self.patch_size)
        # must adjust idx_mask for missing class token
        target = utils.get_at_index(patches, idx_mask - 1)

        loss = self.criterion(x_pred, target)
        self.log("train_loss_ssl", loss)
        return loss

    def configure_optimizers(self):
        optim = torch.optim.AdamW(
            self.parameters(),
            lr=1.5e-4 * lr_factor,
            weight_decay=0.05,
            betas=(0.9, 0.95),
        )
        cosine_scheduler = scheduler.CosineWarmupScheduler(
            optim, self.warmup_epochs, max_epochs
        )
        return [optim], [cosine_scheduler]


class MSNModel(BenchmarkModule):
    def __init__(self, dataloader_kNN, num_classes):
        super().__init__(dataloader_kNN, num_classes)

        self.warmup_epochs = 15
        # ViT small configuration (ViT-S/16)
        self.mask_ratio = 0.15
        self.backbone = masked_autoencoder.MAEBackbone(
            image_size=224,
            patch_size=16,
            num_layers=12,
            num_heads=6,
            hidden_dim=384,
            mlp_dim=384 * 4,
        )
        self.projection_head = heads.MSNProjectionHead(384)

        self.anchor_backbone = copy.deepcopy(self.backbone)
        self.anchor_projection_head = copy.deepcopy(self.projection_head)

        utils.deactivate_requires_grad(self.backbone)
        utils.deactivate_requires_grad(self.projection_head)

        self.prototypes = nn.Linear(256, 1024, bias=False).weight
        self.criterion = MSNLoss()

    def training_step(self, batch, batch_idx):
        utils.update_momentum(self.anchor_backbone, self.backbone, 0.996)
        utils.update_momentum(self.anchor_projection_head, self.projection_head, 0.996)

        views, _, _ = batch
        views = [view.to(self.device, non_blocking=True) for view in views]
        targets = views[0]
        anchors = views[1]
        anchors_focal = torch.concat(views[2:], dim=0)

        targets_out = self.backbone(targets)
        targets_out = self.projection_head(targets_out)
        anchors_out = self.encode_masked(anchors)
        anchors_focal_out = self.encode_masked(anchors_focal)
        anchors_out = torch.cat([anchors_out, anchors_focal_out], dim=0)

        loss = self.criterion(anchors_out, targets_out, self.prototypes.data)
        self.log("train_loss_ssl", loss)
        return loss

    def encode_masked(self, anchors):
        batch_size, _, _, width = anchors.shape
        seq_length = (width // self.anchor_backbone.patch_size) ** 2
        idx_keep, _ = utils.random_token_mask(
            size=(batch_size, seq_length),
            mask_ratio=self.mask_ratio,
            device=self.device,
        )
        out = self.anchor_backbone(anchors, idx_keep)
        return self.anchor_projection_head(out)

    def configure_optimizers(self):
        params = [
            *list(self.anchor_backbone.parameters()),
            *list(self.anchor_projection_head.parameters()),
            self.prototypes,
        ]
        optim = torch.optim.AdamW(
            params=params,
            lr=1.5e-4 * lr_factor,
            weight_decay=0.05,
            betas=(0.9, 0.95),
        )
        cosine_scheduler = scheduler.CosineWarmupScheduler(
            optim, self.warmup_epochs, max_epochs
        )
        return [optim], [cosine_scheduler]


from sklearn.cluster import KMeans


class SMoGModel(BenchmarkModule):
    def __init__(self, dataloader_kNN, num_classes):
        super().__init__(dataloader_kNN, num_classes)

        # create a ResNet backbone and remove the classification head
        resnet = torchvision.models.resnet18()
        self.backbone = nn.Sequential(*list(resnet.children())[:-1])

        # create a model based on ResNet
        self.projection_head = heads.SMoGProjectionHead(512, 2048, 128)
        self.prediction_head = heads.SMoGPredictionHead(128, 2048, 128)
        self.backbone_momentum = copy.deepcopy(self.backbone)
        self.projection_head_momentum = copy.deepcopy(self.projection_head)
        utils.deactivate_requires_grad(self.backbone_momentum)
        utils.deactivate_requires_grad(self.projection_head_momentum)

        # smog
        self.n_groups = 300
        memory_bank_size = 10000
        self.memory_bank = memory_bank.MemoryBankModule(size=memory_bank_size)
        # create our loss
        group_features = torch.nn.functional.normalize(
            torch.rand(self.n_groups, 128), dim=1
        ).to(self.device)
        self.smog = heads.SMoGPrototypes(group_features=group_features, beta=0.99)
        self.criterion = nn.CrossEntropyLoss()

    def _cluster_features(self, features: torch.Tensor) -> torch.Tensor:
        features = features.cpu().numpy()
        kmeans = KMeans(self.n_groups).fit(features)
        clustered = torch.from_numpy(kmeans.cluster_centers_).float()
        clustered = torch.nn.functional.normalize(clustered, dim=1)
        return clustered

    def _reset_group_features(self):
        # see https://arxiv.org/pdf/2207.06167.pdf Table 7b)
        features = self.memory_bank.bank
        group_features = self._cluster_features(features.t())
        self.smog.set_group_features(group_features)

    def _reset_momentum_weights(self):
        # see https://arxiv.org/pdf/2207.06167.pdf Table 7b)
        self.backbone_momentum = copy.deepcopy(self.backbone)
        self.projection_head_momentum = copy.deepcopy(self.projection_head)
        utils.deactivate_requires_grad(self.backbone_momentum)
        utils.deactivate_requires_grad(self.projection_head_momentum)

    def training_step(self, batch, batch_idx):
        if self.global_step > 0 and self.global_step % 300 == 0:
            # reset group features and weights every 300 iterations
            self._reset_group_features()
            self._reset_momentum_weights()
        else:
            # update momentum
            utils.update_momentum(self.backbone, self.backbone_momentum, 0.99)
            utils.update_momentum(
                self.projection_head, self.projection_head_momentum, 0.99
            )

        (x0, x1), _, _ = batch

        if batch_idx % 2:
            # swap batches every second iteration
            x0, x1 = x1, x0

        x0_features = self.backbone(x0).flatten(start_dim=1)
        x0_encoded = self.projection_head(x0_features)
        x0_predicted = self.prediction_head(x0_encoded)
        x1_features = self.backbone_momentum(x1).flatten(start_dim=1)
        x1_encoded = self.projection_head_momentum(x1_features)

        # update group features and get group assignments
        assignments = self.smog.assign_groups(x1_encoded)
        group_features = self.smog.get_updated_group_features(x0_encoded)
        logits = self.smog(x0_predicted, group_features, temperature=0.1)
        self.smog.set_group_features(group_features)

        loss = self.criterion(logits, assignments)

        # use memory bank to periodically reset the group features with k-means
        self.memory_bank(x0_encoded, update=True)

        return loss

    def configure_optimizers(self):
        params = (
            list(self.backbone.parameters())
            + list(self.projection_head.parameters())
            + list(self.prediction_head.parameters())
        )
        optim = torch.optim.SGD(
            params,
            lr=0.01,
            momentum=0.9,
            weight_decay=1e-6,
        )
        cosine_scheduler = torch.optim.lr_scheduler.CosineAnnealingLR(optim, max_epochs)
        return [optim], [cosine_scheduler]


class SimMIMModel(BenchmarkModule):
    def __init__(self, dataloader_kNN, num_classes):
        super().__init__(dataloader_kNN, num_classes)

        vit = torchvision.models.vit_b_32(pretrained=False)
        self.warmup_epochs = 40 if max_epochs >= 800 else 20
        decoder_dim = vit.hidden_dim
        self.mask_ratio = 0.75
        self.patch_size = vit.patch_size
        self.sequence_length = vit.seq_length
        self.mask_token = nn.Parameter(torch.zeros(1, 1, decoder_dim))

        # same backbone as MAE
        self.backbone = masked_autoencoder.MAEBackbone.from_vit(vit)

        # the decoder is a simple linear layer
        self.decoder = nn.Linear(vit.hidden_dim, vit.patch_size**2 * 3)

        # L1 loss as paper suggestion
        self.criterion = nn.L1Loss()

    def forward_encoder(self, images, batch_size, idx_mask):
        # pass all the tokens to the encoder, both masked and non masked ones
        tokens = self.backbone.images_to_tokens(images, prepend_class_token=True)
        tokens_masked = utils.mask_at_index(tokens, idx_mask, self.mask_token)
        return self.backbone.encoder(tokens_masked)

    def forward_decoder(self, x_encoded):
        return self.decoder(x_encoded)

    def training_step(self, batch, batch_idx):
        images, _, _ = batch
        images = images[0]  # images is a list containing only one view
        batch_size = images.shape[0]
        idx_keep, idx_mask = utils.random_token_mask(
            size=(batch_size, self.sequence_length),
            mask_ratio=self.mask_ratio,
            device=images.device,
        )

        # Encoding...
        x_encoded = self.forward_encoder(images, batch_size, idx_mask)
        x_encoded_masked = utils.get_at_index(x_encoded, idx_mask)

        # Decoding...
        x_out = self.forward_decoder(x_encoded_masked)

        # get image patches for masked tokens
        patches = utils.patchify(images, self.patch_size)

        # must adjust idx_mask for missing class token
        target = utils.get_at_index(patches, idx_mask - 1)

        loss = self.criterion(x_out, target)
        return loss

    def configure_optimizers(self):
        optim = torch.optim.AdamW(
            self.parameters(),
            lr=8e-4 * lr_factor,
            weight_decay=0.05,
            betas=(0.9, 0.999),
        )
        cosine_scheduler = scheduler.CosineWarmupScheduler(
            optim, self.warmup_epochs, max_epochs
        )
        return [optim], [cosine_scheduler]


class VICRegModel(BenchmarkModule):
    def __init__(self, dataloader_kNN, num_classes):
        super().__init__(dataloader_kNN, num_classes)
        # create a ResNet backbone and remove the classification head
        resnet = torchvision.models.resnet18()
        self.backbone = nn.Sequential(*list(resnet.children())[:-1])
        self.projection_head = heads.BarlowTwinsProjectionHead(512, 2048, 2048)
        self.criterion = VICRegLoss()
        self.warmup_epochs = 40 if max_epochs >= 800 else 20

    def forward(self, x):
        x = self.backbone(x).flatten(start_dim=1)
        z = self.projection_head(x)
        return z

    def training_step(self, batch, batch_index):
        (x0, x1), _, _ = batch
        z0 = self.forward(x0)
        z1 = self.forward(x1)
        loss = self.criterion(z0, z1)
        return loss

    def configure_optimizers(self):
        # Training diverges without LARS
        optim = LARS(
            self.parameters(),
            lr=0.3 * lr_factor,
            weight_decay=1e-4,
            momentum=0.9,
        )
        cosine_scheduler = scheduler.CosineWarmupScheduler(
            optim, self.warmup_epochs, max_epochs
        )
        return [optim], [cosine_scheduler]


class VICRegLModel(BenchmarkModule):
    def __init__(self, dataloader_kNN, num_classes):
        super().__init__(dataloader_kNN, num_classes)
        # create a ResNet backbone and remove the classification head
        resnet = torchvision.models.resnet18()

        # The train_backbone variable is introduced in order to fit with the
        # structure of BenchmarkModule. During training, train_backbone is used
        # to extract local and global features. Durig evaluation, backbone is used
        # to evaluate global features.
        self.train_backbone = nn.Sequential(*list(resnet.children())[:-2])
        self.projection_head = heads.BarlowTwinsProjectionHead(512, 2048, 2048)
        self.local_projection_head = heads.VicRegLLocalProjectionHead(512, 128, 128)
        self.average_pool = nn.AdaptiveAvgPool2d(output_size=(1, 1))
        self.criterion = VICRegLLoss(alpha=0.75, num_matches=(16, 4))
        self.backbone = nn.Sequential(self.train_backbone, self.average_pool)
        self.warmup_epochs = 40 if max_epochs >= 800 else 20

    def forward(self, x):
        x = self.train_backbone(x)
        y = self.average_pool(x).flatten(start_dim=1)
        z = self.projection_head(y)
        y_local = x.permute(0, 2, 3, 1)  # (B, D, W, H) to (B, W, H, D)
        z_local = self.local_projection_head(y_local)
        return z, z_local

    def training_step(self, batch, batch_index):
        (view_global, view_local, grid_global, grid_local), _, _ = batch
        z_global, z_global_local_features = self.forward(view_global)
        z_local, z_local_local_features = self.forward(view_local)
        loss = self.criterion(
            z_global=z_global,
            z_local=z_local,
            z_global_local_features=z_global_local_features,
            z_local_local_features=z_local_local_features,
            grid_global=grid_global,
            grid_local=grid_local,
        )
        return loss

    def configure_optimizers(self):
        # Training diverges without LARS
        optim = LARS(
            self.parameters(),
            lr=0.3 * lr_factor,
            weight_decay=1e-4,
            momentum=0.9,
        )
        cosine_scheduler = scheduler.CosineWarmupScheduler(
            optim, self.warmup_epochs, max_epochs
        )
        return [optim], [cosine_scheduler]


class TiCoModel(BenchmarkModule):
    def __init__(self, dataloader_kNN, num_classes):
        super().__init__(dataloader_kNN, num_classes)

        resnet = torchvision.models.resnet18()
        self.backbone = nn.Sequential(*list(resnet.children())[:-1])
        self.projection_head = heads.TiCoProjectionHead(512, 1024, 256)

        self.backbone_momentum = copy.deepcopy(self.backbone)
        self.projection_head_momentum = copy.deepcopy(self.projection_head)

        utils.deactivate_requires_grad(self.backbone_momentum)
        utils.deactivate_requires_grad(self.projection_head_momentum)

        self.criterion = TiCoLoss()
        self.warmup_epochs = 40 if max_epochs >= 800 else 20

    def forward(self, x):
        y = self.backbone(x).flatten(start_dim=1)
        z = self.projection_head(y)
        return z

    def forward_momentum(self, x):
        y = self.backbone_momentum(x).flatten(start_dim=1)
        z = self.projection_head_momentum(y)
        z = z.detach()
        return z

    def training_step(self, batch, batch_index):
        (x0, x1), _, _ = batch
        momentum = scheduler.cosine_schedule(self.current_epoch, max_epochs, 0.996, 1)
        utils.update_momentum(self.backbone, self.backbone_momentum, m=momentum)
        utils.update_momentum(
            self.projection_head, self.projection_head_momentum, m=momentum
        )
        x0 = x0.to(self.device)
        x1 = x1.to(self.device)
        z0 = self.forward(x0)
        z1 = self.forward_momentum(x1)
        loss = self.criterion(z0, z1)
        return loss

    def configure_optimizers(self):
        optim = torch.optim.SGD(
            self.parameters(),
            lr=0.3 * lr_factor,
            weight_decay=1e-4,
            momentum=0.9,
        )
        cosine_scheduler = scheduler.CosineWarmupScheduler(
            optim, self.warmup_epochs, max_epochs
        )
        return [optim], [cosine_scheduler]


class SwaVQueueModel(BenchmarkModule):
    def __init__(self, dataloader_kNN, num_classes):
        super().__init__(dataloader_kNN, num_classes)
        # create a ResNet backbone and remove the classification head
        resnet = torchvision.models.resnet18()
        feature_dim = list(resnet.children())[-1].in_features
        self.backbone = nn.Sequential(*list(resnet.children())[:-1])
        self.projection_head = heads.SwaVProjectionHead(feature_dim, 2048, 128)
        self.prototypes = heads.SwaVPrototypes(128, 3000, 1)
        self.start_queue_at_epoch = 15
        self.queues = nn.ModuleList(
            [memory_bank.MemoryBankModule(size=384) for _ in range(2)]
        )  # Queue size reduced in order to work with a smaller dataset
        self.criterion = SwaVLoss()

    def forward(self, x):
        x = self._subforward(x)
        return self.prototypes(x)

    def training_step(self, batch, batch_idx):
        batch_swav, _, _ = batch
        high_resolution, low_resolution = batch_swav[:2], batch_swav[2:]
        self.prototypes.normalize()

        high_resolution_features = [self._subforward(x) for x in high_resolution]
        low_resolution_features = [self._subforward(x) for x in low_resolution]

        high_resolution_prototypes = [
            self.prototypes(x, self.current_epoch) for x in high_resolution_features
        ]
        low_resolution_prototypes = [
            self.prototypes(x, self.current_epoch) for x in low_resolution_features
        ]
        queue_prototypes = self._get_queue_prototypes(high_resolution_features)
        loss = self.criterion(
            high_resolution_prototypes, low_resolution_prototypes, queue_prototypes
        )
        return loss

    def _subforward(self, input):
        features = self.backbone(input).flatten(start_dim=1)
        features = self.projection_head(features)
        features = nn.functional.normalize(features, dim=1, p=2)
        return features

    @torch.no_grad()
    def _get_queue_prototypes(self, high_resolution_features):
        if len(high_resolution_features) != len(self.queues):
            raise ValueError(
                f"The number of queues ({len(self.queues)}) should be equal to the number of high "
                f"resolution inputs ({len(high_resolution_features)}). Set `n_queues` accordingly."
            )

        # Get the queue features
        queue_features = []
        for i in range(len(self.queues)):
            _, features = self.queues[i](high_resolution_features[i], update=True)
            # Queue features are in (num_ftrs X queue_length) shape, while the high res
            # features are in (batch_size X num_ftrs). Swap the axes for interoperability.
            features = torch.permute(features, (1, 0))
            queue_features.append(features)

        # If loss calculation with queue prototypes starts at a later epoch,
        # just queue the features and return None instead of queue prototypes.
        if (
            self.start_queue_at_epoch > 0
            and self.current_epoch < self.start_queue_at_epoch
        ):
            return None

        # Assign prototypes
        queue_prototypes = [
            self.prototypes(x, self.current_epoch) for x in queue_features
        ]
        return queue_prototypes

    def configure_optimizers(self):
        optim = torch.optim.Adam(
            self.parameters(),
            lr=1e-3 * lr_factor,
            weight_decay=1e-6,
        )
        cosine_scheduler = torch.optim.lr_scheduler.CosineAnnealingLR(optim, max_epochs)
        return [optim], [cosine_scheduler]


models = [
    BarlowTwinsModel,
    BYOLModel,
    DCL,
    DCLW,
    DINOModel,
    # MAEModel, # disabled by default because MAE uses larger images with size 224
    # MSNModel, # disabled by default because MSN uses larger images with size 224
    MocoModel,
    NNCLRModel,
    SimCLRModel,
    # SimMIMModel, # disabled by default because SimMIM uses larger images with size 224
    SimSiamModel,
    SwaVModel,
    SwaVQueueModel,
    SMoGModel,
    TiCoModel,
    VICRegModel,
    VICRegLModel,
]
bench_results = dict()

experiment_version = None
# loop through configurations and train models
for BenchmarkModel in models:
    runs = []
    model_name = BenchmarkModel.__name__.replace("Model", "")
    for seed in range(n_runs):
        pl.seed_everything(seed)
        dataset_train_ssl = create_dataset_train_ssl(BenchmarkModel)
        dataloader_train_ssl, dataloader_train_kNN, dataloader_test = get_data_loaders(
            batch_size=batch_size,
            dataset_train_ssl=dataset_train_ssl
        )
        benchmark_model = BenchmarkModel(dataloader_train_kNN, classes)

        # Save logs to: {CWD}/benchmark_logs/cifar10/{experiment_version}/{model_name}/
        # If multiple runs are specified a subdirectory for each run is created.
        sub_dir = model_name if n_runs <= 1 else f"{model_name}/run{seed}"
        logger = TensorBoardLogger(
            save_dir=os.path.join(logs_root_dir, "imagenette"),
            name="",
            sub_dir=sub_dir,
            version=experiment_version,
        )
        if experiment_version is None:
            # Save results of all models under same version directory
            experiment_version = logger.version
        checkpoint_callback = pl.callbacks.ModelCheckpoint(
            dirpath=os.path.join(logger.log_dir, "checkpoints")
        )
        trainer = pl.Trainer(
            max_epochs=max_epochs,
            gpus=gpus,
            default_root_dir=logs_root_dir,
            strategy=distributed_backend,
            sync_batchnorm=sync_batchnorm,
            logger=logger,
            callbacks=[checkpoint_callback],
        )
        start = time.time()
        trainer.fit(
            benchmark_model,
            train_dataloaders=dataloader_train_ssl,
            val_dataloaders=dataloader_test,
        )
        end = time.time()
        run = {
            "model": model_name,
            "batch_size": batch_size,
            "epochs": max_epochs,
            "max_accuracy": benchmark_model.max_accuracy,
            "runtime": end - start,
            "gpu_memory_usage": torch.cuda.max_memory_allocated(),
            "seed": seed,
        }
        runs.append(run)
        print(run)

        # delete model and trainer + free up cuda memory
        del benchmark_model
        del trainer
        torch.cuda.reset_peak_memory_stats()
        torch.cuda.empty_cache()

    bench_results[model_name] = runs

# print results table
header = (
    f"| {'Model':<13} | {'Batch Size':>10} | {'Epochs':>6} "
    f"| {'KNN Test Accuracy':>18} | {'Time':>10} | {'Peak GPU Usage':>14} |"
)
print("-" * len(header))
print(header)
print("-" * len(header))
for model, results in bench_results.items():
    runtime = np.array([result["runtime"] for result in results])
    runtime = runtime.mean() / 60  # convert to min
    accuracy = np.array([result["max_accuracy"] for result in results])
    gpu_memory_usage = np.array([result["gpu_memory_usage"] for result in results])
    gpu_memory_usage = gpu_memory_usage.max() / (1024**3)  # convert to gbyte

    if len(accuracy) > 1:
        accuracy_msg = f"{accuracy.mean():>8.3f} +- {accuracy.std():>4.3f}"
    else:
        accuracy_msg = f"{accuracy.mean():>18.3f}"

    print(
        f"| {model:<13} | {batch_size:>10} | {max_epochs:>6} "
        f"| {accuracy_msg} | {runtime:>6.1f} Min "
        f"| {gpu_memory_usage:>8.1f} GByte |",
        flush=True,
    )
print("-" * len(header))<|MERGE_RESOLUTION|>--- conflicted
+++ resolved
@@ -63,23 +63,11 @@
 import torch
 import torch.nn as nn
 import torchvision
-<<<<<<< HEAD
-from lightly.data import LightlyDataset
-=======
 from pl_bolts.optimizers.lars import LARS
 from pytorch_lightning.loggers import TensorBoardLogger
 
-from lightly.data import (
-    DINOCollateFunction,
-    LightlyDataset,
-    MAECollateFunction,
-    MSNCollateFunction,
-    SimCLRCollateFunction,
-    SwaVCollateFunction,
-    VICRegLCollateFunction,
-    collate,
-)
->>>>>>> 858c3260
+from lightly.data import LightlyDataset
+from lightly.data.multi_view_collate import MultiViewCollate
 from lightly.loss import (
     BarlowTwinsLoss,
     DCLLoss,
@@ -96,23 +84,19 @@
 )
 from lightly.models import modules, utils
 from lightly.models.modules import heads, masked_autoencoder
+from lightly.transforms import (
+    DINOTransform,
+    MAETransform,
+    MSNTransform,
+    SimCLRTransform,
+    SMoGTransform,
+    SwaVTransform,
+    VICRegLTransform,
+    VICRegTransform,
+)
+from lightly.transforms.utils import IMAGENET_NORMALIZE
 from lightly.utils import scheduler
-<<<<<<< HEAD
-from lightly.data.multi_view_collate import MultiViewCollate
-from pytorch_lightning.loggers import TensorBoardLogger
-from lightly.transforms import SimCLRTransform
-from lightly.transforms import SwaVTransform
-from lightly.transforms import DINOTransform
-from lightly.transforms import SMoGTransform
-from lightly.transforms import MAETransform
-from lightly.transforms import MSNTransform
-from lightly.transforms import VICRegTransform
-from lightly.transforms import VICRegLTransform
-from lightly.transforms.utils import IMAGENET_NORMALIZE
-from pl_bolts.optimizers.lars import LARS
-=======
 from lightly.utils.benchmarking import BenchmarkModule
->>>>>>> 858c3260
 
 logs_root_dir = os.path.join(os.getcwd(), "benchmark_logs")
 
@@ -200,9 +184,9 @@
 
 # Multi crop augmentation for MSN
 msn_transform = MSNTransform(
-    random_size=128, 
+    random_size=128,
     focal_size=64,
-    cj_strength=1.0, # Higher cj_strength works better for MSN on imagenette
+    cj_strength=1.0,  # Higher cj_strength works better for MSN on imagenette
 )
 
 vicreg_transform = VICRegTransform(
@@ -212,9 +196,9 @@
 
 # Transform  passing geometrical transformation for VICRegL
 vicregl_transform = VICRegLTransform(
-    global_crop_size=128, 
-    local_crop_size=64, 
-    global_grid_size=4, 
+    global_crop_size=128,
+    local_crop_size=64,
+    global_grid_size=4,
     local_grid_size=2,
     cj_strength=0.5,
 )
@@ -238,6 +222,7 @@
 dataset_train_kNN = LightlyDataset(input_dir=path_to_train, transform=test_transforms)
 
 dataset_test = LightlyDataset(input_dir=path_to_test, transform=test_transforms)
+
 
 def create_dataset_train_ssl(model):
     """Helper method to apply the correct transform for ssl.
@@ -1326,8 +1311,7 @@
         pl.seed_everything(seed)
         dataset_train_ssl = create_dataset_train_ssl(BenchmarkModel)
         dataloader_train_ssl, dataloader_train_kNN, dataloader_test = get_data_loaders(
-            batch_size=batch_size,
-            dataset_train_ssl=dataset_train_ssl
+            batch_size=batch_size, dataset_train_ssl=dataset_train_ssl
         )
         benchmark_model = BenchmarkModel(dataloader_train_kNN, classes)
 
