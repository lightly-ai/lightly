--- conflicted
+++ resolved
@@ -56,12 +56,6 @@
 knn_t = 0.1
 classes = 10
 
-<<<<<<< HEAD
-# distributed training settings
-distributed = False
-sync_batchnorm = False
-gather_distributed = False # gather features from all gpus before calculating loss
-=======
 # Set to True to enable Distributed Data Parallel training.
 distributed = False
 
@@ -75,7 +69,6 @@
 # If enabled then the loss on every gpu is calculated with features from all 
 # gpus, otherwise only features from the same gpu are used.
 gather_distributed = False 
->>>>>>> 5d70b34d
 
 # benchmark
 n_runs = 1 # optional, increase to create multiple runs and report mean + std
