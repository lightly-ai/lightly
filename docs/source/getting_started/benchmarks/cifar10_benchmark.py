--- conflicted
+++ resolved
@@ -65,13 +65,7 @@
 import torch
 import torch.nn as nn
 import torchvision
-from lightly.data import (
-    LightlyDataset,
-    SimCLRCollateFunction,
-    SwaVCollateFunction,
-    DINOCollateFunction,
-    collate,
-)
+from lightly.data import LightlyDataset
 from lightly.loss import (
     NTXentLoss,
     NegativeCosineSimilarity,
@@ -84,17 +78,13 @@
 )
 from lightly.models import modules, ResNetGenerator, utils
 from lightly.models.modules import heads
-<<<<<<< HEAD
-from lightly.models import utils
-from lightly.utils import BenchmarkModule
 from lightly.data.multi_view_collate import MultiViewCollate
 from lightly.transforms import SimCLRTransform
 from lightly.transforms import SwaVTransform
 from lightly.transforms import DINOTransform
 from lightly.transforms import SMoGTransform
-=======
+from lightly.transforms.utils import IMAGENET_NORMALIZE
 from lightly.utils.benchmarking import BenchmarkModule
->>>>>>> 324669d7
 from pytorch_lightning.loggers import TensorBoardLogger
 
 logs_root_dir = os.path.join(os.getcwd(), 'benchmark_logs')
@@ -163,26 +153,17 @@
 path_to_train = '/datasets/cifar10/train/'
 path_to_test = '/datasets/cifar10/test/'
 
-<<<<<<< HEAD
 # Collate function init
 collate_fn = MultiViewCollate()
 
 # Use SimCLR augmentations
 simclr_transform = SimCLRTransform(
-=======
-# Use SimCLR augmentations, additionally, disable blur for cifar10
-collate_fn = SimCLRCollateFunction(
->>>>>>> 324669d7
     input_size=32,
     gaussian_blur=0.
 )
 
 # Multi crop augmentation for SwAV, additionally, disable blur for cifar10
-<<<<<<< HEAD
 swav_transform = SwaVTransform(
-=======
-swav_collate_fn = SwaVCollateFunction(
->>>>>>> 324669d7
     crop_sizes=[32],
     crop_counts=[2], # 2 crops @ 32x32px
     crop_min_scales=[0.14],
@@ -190,45 +171,30 @@
 )
 
 # Multi crop augmentation for DINO, additionally, disable blur for cifar10
-<<<<<<< HEAD
 dino_transform = DINOTransform(
-=======
-dino_collate_fn = DINOCollateFunction(
->>>>>>> 324669d7
     global_crop_size=32,
     n_local_views=0,
     gaussian_blur=(0, 0, 0),
 )
 
 # Two crops for SMoG
-<<<<<<< HEAD
 smog_transform = SMoGTransform(
-=======
-smog_collate_function = collate.SMoGCollateFunction(
->>>>>>> 324669d7
-    crop_sizes=[32, 32],
-    crop_counts=[1, 1],
-    gaussian_blur_probs=[0., 0.],
-    crop_min_scales=[0.2, 0.2],
-    crop_max_scales=[1.0, 1.0],
+    crop_sizes=(32, 32),
+    crop_counts=(1, 1),
+    gaussian_blur_probs=(0., 0.),
+    crop_min_scales=(0.2, 0.2),
+    crop_max_scales=(1.0, 1.0),
 )
 
 # No additional augmentations for the test set
 test_transforms = torchvision.transforms.Compose([
     torchvision.transforms.ToTensor(),
     torchvision.transforms.Normalize(
-        mean=collate.imagenet_normalize['mean'],
-        std=collate.imagenet_normalize['std'],
+        mean=IMAGENET_NORMALIZE['mean'],
+        std=IMAGENET_NORMALIZE['std'],
     )
 ])
 
-<<<<<<< HEAD
-=======
-dataset_train_ssl = LightlyDataset(
-    input_dir=path_to_train
-)
-
->>>>>>> 324669d7
 # we use test transformations for getting the feature for kNN on train data
 dataset_train_kNN = LightlyDataset(
     input_dir=path_to_train,
