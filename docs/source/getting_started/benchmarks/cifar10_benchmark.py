--- conflicted
+++ resolved
@@ -65,19 +65,10 @@
 import torch
 import torch.nn as nn
 import torchvision
-<<<<<<< HEAD
+from pytorch_lightning.loggers import TensorBoardLogger
+
 from lightly.data import LightlyDataset
-=======
-from pytorch_lightning.loggers import TensorBoardLogger
-
-from lightly.data import (
-    DINOCollateFunction,
-    LightlyDataset,
-    SimCLRCollateFunction,
-    SwaVCollateFunction,
-    collate,
-)
->>>>>>> 858c3260
+from lightly.data.multi_view_collate import MultiViewCollate
 from lightly.loss import (
     BarlowTwinsLoss,
     DCLLoss,
@@ -90,11 +81,12 @@
 )
 from lightly.models import ResNetGenerator, modules, utils
 from lightly.models.modules import heads
-from lightly.data.multi_view_collate import MultiViewCollate
-from lightly.transforms import SimCLRTransform
-from lightly.transforms import SwaVTransform
-from lightly.transforms import DINOTransform
-from lightly.transforms import SMoGTransform
+from lightly.transforms import (
+    DINOTransform,
+    SimCLRTransform,
+    SMoGTransform,
+    SwaVTransform,
+)
 from lightly.transforms.utils import IMAGENET_NORMALIZE
 from lightly.utils.benchmarking import BenchmarkModule
 
@@ -170,12 +162,8 @@
 # Use SimCLR augmentations
 simclr_transform = SimCLRTransform(
     input_size=32,
-<<<<<<< HEAD
     cj_strength=0.5,
-    gaussian_blur=0.
-=======
     gaussian_blur=0.0,
->>>>>>> 858c3260
 )
 
 # Multi crop augmentation for SwAV, additionally, disable blur for cifar10
@@ -196,31 +184,13 @@
 )
 
 # Two crops for SMoG
-<<<<<<< HEAD
 smog_transform = SMoGTransform(
     crop_sizes=(32, 32),
     crop_counts=(1, 1),
     cj_strength=0.5,
-    gaussian_blur_probs=(0., 0.),
+    gaussian_blur_probs=(0.0, 0.0),
     crop_min_scales=(0.2, 0.2),
     crop_max_scales=(1.0, 1.0),
-)
-
-# No additional augmentations for the test set
-test_transforms = torchvision.transforms.Compose([
-    torchvision.transforms.ToTensor(),
-    torchvision.transforms.Normalize(
-        mean=IMAGENET_NORMALIZE['mean'],
-        std=IMAGENET_NORMALIZE['std'],
-    )
-])
-=======
-smog_collate_function = collate.SMoGCollateFunction(
-    crop_sizes=[32, 32],
-    crop_counts=[1, 1],
-    gaussian_blur_probs=[0.0, 0.0],
-    crop_min_scales=[0.2, 0.2],
-    crop_max_scales=[1.0, 1.0],
 )
 
 # No additional augmentations for the test set
@@ -228,14 +198,11 @@
     [
         torchvision.transforms.ToTensor(),
         torchvision.transforms.Normalize(
-            mean=collate.imagenet_normalize["mean"],
-            std=collate.imagenet_normalize["std"],
+            mean=IMAGENET_NORMALIZE["mean"],
+            std=IMAGENET_NORMALIZE["std"],
         ),
     ]
 )
-
-dataset_train_ssl = LightlyDataset(input_dir=path_to_train)
->>>>>>> 858c3260
 
 # we use test transformations for getting the feature for kNN on train data
 dataset_train_kNN = LightlyDataset(input_dir=path_to_train, transform=test_transforms)
@@ -258,6 +225,7 @@
     elif model == SMoGModel:
         transform = smog_transform
     return LightlyDataset(input_dir=path_to_train, transform=transform)
+
 
 def get_data_loaders(batch_size: int, dataset_train_ssl):
     """Helper method to create dataloaders for ssl, kNN train and kNN test.
@@ -891,12 +859,7 @@
         pl.seed_everything(seed)
         dataset_train_ssl = create_dataset_train_ssl(BenchmarkModel)
         dataloader_train_ssl, dataloader_train_kNN, dataloader_test = get_data_loaders(
-            batch_size=batch_size,
-<<<<<<< HEAD
-            dataset_train_ssl=dataset_train_ssl
-=======
-            model=BenchmarkModel,
->>>>>>> 858c3260
+            batch_size=batch_size, dataset_train_ssl=dataset_train_ssl
         )
         benchmark_model = BenchmarkModel(dataloader_train_kNN, classes)
 
