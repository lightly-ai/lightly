--- conflicted
+++ resolved
@@ -34,13 +34,7 @@
 import torch.nn as nn
 from torch.optim.lr_scheduler import LambdaLR
 import torchvision
-from lightly.data import (
-    LightlyDataset,
-    SimCLRCollateFunction,
-    SwaVCollateFunction,
-    DINOCollateFunction,
-    collate,
-)
+from lightly.data import LightlyDataset
 from lightly.loss import (
     NTXentLoss,
     NegativeCosineSimilarity,
@@ -50,17 +44,14 @@
 )
 from lightly.models import modules, utils
 from lightly.models.modules import heads
-<<<<<<< HEAD
 from lightly.models import utils
-from lightly.utils import BenchmarkModule
 from lightly.data.multi_view_collate import MultiViewCollate
 from lightly.transforms import SimCLRTransform
 from lightly.transforms import SwaVTransform
 from lightly.transforms import DINOTransform
-=======
+from lightly.transforms.utils import IMAGENET_NORMALIZE
 from lightly.utils.benchmarking import BenchmarkModule
 
->>>>>>> 324669d7
 from pl_bolts.optimizers.lars import LARS
 from pl_bolts.optimizers.lr_scheduler import linear_warmup_decay
 from pytorch_lightning.loggers import TensorBoardLogger
@@ -118,7 +109,6 @@
 collate_fn = MultiViewCollate()
 
 # Use SimCLR augmentations
-<<<<<<< HEAD
 simclr_transform = SimCLRTransform(
     input_size=input_size
 )
@@ -128,17 +118,6 @@
 
 # Multi crop augmentation for DINO, additionally, disable blur for cifar10
 dino_transform = DINOTransform()
-=======
-collate_fn = SimCLRCollateFunction(
-    input_size=input_size,
-)
-
-# Multi crop augmentation for SwAV
-swav_collate_fn = SwaVCollateFunction()
-
-# Multi crop augmentation for DINO, additionally, disable blur for cifar10
-dino_collate_fn = DINOCollateFunction()
->>>>>>> 324669d7
 
 # No additional augmentations for the test set
 test_transforms = torchvision.transforms.Compose([
@@ -146,17 +125,11 @@
     torchvision.transforms.CenterCrop(224),
     torchvision.transforms.ToTensor(),
     torchvision.transforms.Normalize(
-        mean=collate.imagenet_normalize['mean'],
-        std=collate.imagenet_normalize['std'],
+        mean=IMAGENET_NORMALIZE['mean'],
+        std=IMAGENET_NORMALIZE['std'],
     )
 ])
 
-<<<<<<< HEAD
-=======
-dataset_train_ssl = LightlyDataset(
-    input_dir=path_to_train
-)
->>>>>>> 324669d7
 
 # we use test transformations for getting the feature for kNN on train data
 dataset_train_kNN = LightlyDataset(
@@ -169,7 +142,7 @@
     transform=test_transforms
 )
 
-steps_per_epoch = len(lightly.data.LightlyDataset(input_dir=path_to_train)) // batch_size
+steps_per_epoch = len(LightlyDataset(input_dir=path_to_train)) // batch_size
 
 def create_dataset_train_ssl(model):
     """Helper method to apply the correct transform for ssl.
