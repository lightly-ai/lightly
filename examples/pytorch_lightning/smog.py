# Note: The model and training settings do not follow the reference settings
# from the paper. The settings are chosen such that the example can easily be
# run on a small dataset with a single GPU.

import copy

import pytorch_lightning as pl
import torch
import torchvision
from sklearn.cluster import KMeans
from torch import nn

<<<<<<< HEAD
from lightly.data import LightlyDataset
from lightly.data.multi_view_collate import MultiViewCollate
from lightly.transforms.smog_transform import SMoGTransform
from lightly.models.modules import heads
=======
from lightly import data, loss, models
>>>>>>> 64e3f498
from lightly.models import utils
from lightly.models.modules import heads


class SMoGModel(pl.LightningModule):
    def __init__(self):
        super().__init__()
        # create a ResNet backbone and remove the classification head
        resnet = models.ResNetGenerator("resnet-18")
        self.backbone = nn.Sequential(
            *list(resnet.children())[:-1], nn.AdaptiveAvgPool2d(1)
        )

        # create a model based on ResNet
        self.projection_head = heads.SMoGProjectionHead(512, 2048, 128)
        self.prediction_head = heads.SMoGPredictionHead(128, 2048, 128)
        self.backbone_momentum = copy.deepcopy(self.backbone)
        self.projection_head_momentum = copy.deepcopy(self.projection_head)
        utils.deactivate_requires_grad(self.backbone_momentum)
        utils.deactivate_requires_grad(self.projection_head_momentum)

        # smog
        self.n_groups = 300
        memory_bank_size = 10000
        self.memory_bank = loss.memory_bank.MemoryBankModule(size=memory_bank_size)
        # create our loss
        group_features = torch.nn.functional.normalize(
            torch.rand(self.n_groups, 128), dim=1
        ).to(self.device)
        self.smog = heads.SMoGPrototypes(group_features=group_features, beta=0.99)
        self.criterion = nn.CrossEntropyLoss()

    def _cluster_features(self, features: torch.Tensor) -> torch.Tensor:
        features = features.cpu().numpy()
        kmeans = KMeans(self.n_groups).fit(features)
        clustered = torch.from_numpy(kmeans.cluster_centers_).float()
        clustered = torch.nn.functional.normalize(clustered, dim=1)
        return clustered

    def _reset_group_features(self):
        # see https://arxiv.org/pdf/2207.06167.pdf Table 7b)
        features = self.memory_bank.bank
        group_features = self._cluster_features(features.t())
        self.smog.set_group_features(group_features)

    def _reset_momentum_weights(self):
        # see https://arxiv.org/pdf/2207.06167.pdf Table 7b)
        self.backbone_momentum = copy.deepcopy(self.backbone)
        self.projection_head_momentum = copy.deepcopy(self.projection_head)
        utils.deactivate_requires_grad(self.backbone_momentum)
        utils.deactivate_requires_grad(self.projection_head_momentum)

    def training_step(self, batch, batch_idx):
        if self.global_step > 0 and self.global_step % 300 == 0:
            # reset group features and weights every 300 iterations
            self._reset_group_features()
            self._reset_momentum_weights()
        else:
            # update momentum
            utils.update_momentum(self.backbone, self.backbone_momentum, 0.99)
            utils.update_momentum(
                self.projection_head, self.projection_head_momentum, 0.99
            )

        (x0, x1), _, _ = batch

        if batch_idx % 2:
            # swap batches every second iteration
            x0, x1 = x1, x0

        x0_features = self.backbone(x0).flatten(start_dim=1)
        x0_encoded = self.projection_head(x0_features)
        x0_predicted = self.prediction_head(x0_encoded)
        x1_features = self.backbone_momentum(x1).flatten(start_dim=1)
        x1_encoded = self.projection_head_momentum(x1_features)

        # update group features and get group assignments
        assignments = self.smog.assign_groups(x1_encoded)
        group_features = self.smog.get_updated_group_features(x0_encoded)
        logits = self.smog(x0_predicted, group_features, temperature=0.1)
        self.smog.set_group_features(group_features)

        loss = self.criterion(logits, assignments)

        # use memory bank to periodically reset the group features with k-means
        self.memory_bank(x0_encoded, update=True)

        return loss

    def configure_optimizers(self):
        params = (
            list(self.backbone.parameters())
            + list(self.projection_head.parameters())
            + list(self.prediction_head.parameters())
        )
        optim = torch.optim.SGD(
            params,
            lr=0.01,
            momentum=0.9,
            weight_decay=1e-6,
        )
        return optim


model = SMoGModel()

cifar10 = torchvision.datasets.CIFAR10("datasets/cifar10", download=True)
dataset = LightlyDataset.from_torch_dataset(
    cifar10,
    transform=SMoGTransform(
        crop_sizes=[32, 32],
        crop_counts=(1, 1),
        gaussian_blur_probs=(0.0, 0.0),
        crop_min_scales=(0.2, 0.2),
        crop_max_scales=(1.0, 1.0),
    ),
)
# or create a dataset from a folder containing images or videos:
# dataset = LightlyDataset("path/to/folder")

<<<<<<< HEAD
collate_fn = MultiViewCollate()
=======
collate_fn = data.collate.SMoGCollateFunction(
    crop_sizes=[32, 32],
    crop_counts=[1, 1],
    gaussian_blur_probs=[0.0, 0.0],
    crop_min_scales=[0.2, 0.2],
    crop_max_scales=[1.0, 1.0],
)
>>>>>>> 64e3f498

dataloader = torch.utils.data.DataLoader(
    dataset,
    batch_size=256,
    collate_fn=collate_fn,
    shuffle=True,
    drop_last=True,
    num_workers=8,
)

gpus = 1 if torch.cuda.is_available() else 0

trainer = pl.Trainer(max_epochs=10, gpus=gpus)


trainer.fit(model=model, train_dataloaders=dataloader)<|MERGE_RESOLUTION|>--- conflicted
+++ resolved
@@ -10,16 +10,12 @@
 from sklearn.cluster import KMeans
 from torch import nn
 
-<<<<<<< HEAD
+from lightly import loss, models
 from lightly.data import LightlyDataset
 from lightly.data.multi_view_collate import MultiViewCollate
-from lightly.transforms.smog_transform import SMoGTransform
-from lightly.models.modules import heads
-=======
-from lightly import data, loss, models
->>>>>>> 64e3f498
 from lightly.models import utils
 from lightly.models.modules import heads
+from lightly.transforms.smog_transform import SMoGTransform
 
 
 class SMoGModel(pl.LightningModule):
@@ -125,30 +121,21 @@
 model = SMoGModel()
 
 cifar10 = torchvision.datasets.CIFAR10("datasets/cifar10", download=True)
+transform = SMoGTransform(
+    crop_sizes=(32, 32),
+    crop_counts=(1, 1),
+    gaussian_blur_probs=(0.0, 0.0),
+    crop_min_scales=(0.2, 0.2),
+    crop_max_scales=(1.0, 1.0),
+)
 dataset = LightlyDataset.from_torch_dataset(
     cifar10,
-    transform=SMoGTransform(
-        crop_sizes=[32, 32],
-        crop_counts=(1, 1),
-        gaussian_blur_probs=(0.0, 0.0),
-        crop_min_scales=(0.2, 0.2),
-        crop_max_scales=(1.0, 1.0),
-    ),
+    transform=transform,
 )
 # or create a dataset from a folder containing images or videos:
 # dataset = LightlyDataset("path/to/folder")
 
-<<<<<<< HEAD
 collate_fn = MultiViewCollate()
-=======
-collate_fn = data.collate.SMoGCollateFunction(
-    crop_sizes=[32, 32],
-    crop_counts=[1, 1],
-    gaussian_blur_probs=[0.0, 0.0],
-    crop_min_scales=[0.2, 0.2],
-    crop_max_scales=[1.0, 1.0],
-)
->>>>>>> 64e3f498
 
 dataloader = torch.utils.data.DataLoader(
     dataset,
