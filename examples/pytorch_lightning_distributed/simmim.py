import pytorch_lightning as pl
import torch
import torchvision
from torch import nn

from lightly.data import LightlyDataset
<<<<<<< HEAD
from lightly.data.multi_view_collate import MultiViewCollate
from lightly.transforms.mae_transform import MAETransform
=======
from lightly.data.collate import MAECollateFunction  # Same collate as MAE
>>>>>>> 64e3f498
from lightly.models import utils
from lightly.models.modules import masked_autoencoder


class SimMIM(pl.LightningModule):
    def __init__(self):
        super().__init__()

        decoder_dim = vit.hidden_dim
        vit = torchvision.models.vit_b_32(pretrained=False)
        self.mask_ratio = 0.75
        self.patch_size = vit.patch_size
        self.sequence_length = vit.seq_length
        self.mask_token = nn.Parameter(torch.zeros(1, 1, decoder_dim))

        # same backbone as MAE
        self.backbone = masked_autoencoder.MAEBackbone.from_vit(vit)

        # the decoder is a simple linear layer
        self.decoder = nn.Linear(vit.hidden_dim, vit.patch_size**2 * 3)

        # L1 loss as paper suggestion
        self.criterion = nn.L1Loss()

    def forward_encoder(self, images, batch_size, idx_mask):
        # pass all the tokens to the encoder, both masked and non masked ones
        tokens = self.backbone.images_to_tokens(images, prepend_class_token=True)
        tokens_masked = utils.mask_at_index(tokens, idx_mask, self.mask_token)
        return self.backbone.encoder(tokens_masked)

    def forward_decoder(self, x_encoded):
        return self.decoder(x_encoded)

    def training_step(self, batch, batch_idx):
        images, _, _ = batch
        images = images[0]  # images is a list containing only one view
        batch_size = images.shape[0]
        idx_keep, idx_mask = utils.random_token_mask(
            size=(batch_size, self.sequence_length),
            mask_ratio=self.mask_ratio,
            device=images.device,
        )

        # Encoding...
        x_encoded = self.forward_encoder(images, batch_size, idx_mask)
        x_encoded_masked = utils.get_at_index(x_encoded, idx_mask)

        # Decoding...
        x_out = self.forward_decoder(x_encoded_masked)

        # get image patches for masked tokens
        patches = utils.patchify(images, self.patch_size)

        # must adjust idx_mask for missing class token
        target = utils.get_at_index(patches, idx_mask - 1)

        loss = self.criterion(x_out, target)
        return loss

    def configure_optimizers(self):
        optim = torch.optim.AdamW(self.parameters(), lr=1.5e-4)
        return optim


model = SimMIM()

device = "cuda" if torch.cuda.is_available() else "cpu"
model.to(device)

# we ignore object detection annotations by setting target_transform to return 0
pascal_voc = torchvision.datasets.VOCDetection(
    "/home/ubuntu/datasets/pascal_voc", download=False, target_transform=lambda t: 0
)
dataset = LightlyDataset.from_torch_dataset(pascal_voc, transform=MAETransform())
# or create a dataset from a folder containing images or videos:
# dataset = LightlyDataset("path/to/folder")

collate_fn = MultiViewCollate()

dataloader = torch.utils.data.DataLoader(
    dataset,
    batch_size=8,
    collate_fn=collate_fn,
    shuffle=True,
    drop_last=True,
    num_workers=8,
)

gpus = torch.cuda.device_count()

# Train with DDP on multiple gpus. Distributed sampling is also enabled with
# replace_sampler_ddp=True.
trainer = pl.Trainer(
    max_epochs=10,
    gpus=gpus,
    strategy="ddp",
    replace_sampler_ddp=True,
)
trainer.fit(model=model, train_dataloaders=dataloader)<|MERGE_RESOLUTION|>--- conflicted
+++ resolved
@@ -4,14 +4,10 @@
 from torch import nn
 
 from lightly.data import LightlyDataset
-<<<<<<< HEAD
 from lightly.data.multi_view_collate import MultiViewCollate
-from lightly.transforms.mae_transform import MAETransform
-=======
-from lightly.data.collate import MAECollateFunction  # Same collate as MAE
->>>>>>> 64e3f498
 from lightly.models import utils
 from lightly.models.modules import masked_autoencoder
+from lightly.transforms.mae_transform import MAETransform  # Same transform as MAE
 
 
 class SimMIM(pl.LightningModule):
@@ -83,7 +79,8 @@
 pascal_voc = torchvision.datasets.VOCDetection(
     "/home/ubuntu/datasets/pascal_voc", download=False, target_transform=lambda t: 0
 )
-dataset = LightlyDataset.from_torch_dataset(pascal_voc, transform=MAETransform())
+transform = MAETransform()
+dataset = LightlyDataset.from_torch_dataset(pascal_voc, transform=transform)
 # or create a dataset from a folder containing images or videos:
 # dataset = LightlyDataset("path/to/folder")
 
