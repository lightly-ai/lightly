--- conflicted
+++ resolved
@@ -44,15 +44,10 @@
         # build decoder input
         batch_size = x_encoded.shape[0]
         x_decode = self.decoder.embed(x_encoded)
-<<<<<<< HEAD
-        x_masked = utils.repeat_token(self.mask_token, (batch_size, self.sequence_length))
-        x_masked = utils.set_at_index(x_masked, idx_keep, x_decode.type_as(x_masked))
-=======
         x_masked = utils.repeat_token(
             self.mask_token, (batch_size, self.sequence_length)
         )
-        x_masked = utils.set_at_index(x_masked, idx_keep, x_decode)
->>>>>>> 17ece93a
+        x_masked = utils.set_at_index(x_masked, idx_keep, x_decode.type_as(x_masked))
 
         # decoder forward pass
         x_decoded = self.decoder.decode(x_masked)
