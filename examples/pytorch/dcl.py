--- conflicted
+++ resolved
@@ -6,15 +6,11 @@
 import torchvision
 from torch import nn
 
-<<<<<<< HEAD
 from lightly.data import LightlyDataset
 from lightly.data.multi_view_collate import MultiViewCollate
-from lightly.transforms.simclr_transform import SimCLRTransform
-=======
-from lightly.data import LightlyDataset, SimCLRCollateFunction
->>>>>>> 64e3f498
 from lightly.loss import DCLLoss, DCLWLoss
 from lightly.models.modules import SimCLRProjectionHead
+from lightly.transforms.simclr_transform import SimCLRTransform
 
 
 class DCL(nn.Module):
@@ -37,20 +33,12 @@
 model.to(device)
 
 cifar10 = torchvision.datasets.CIFAR10("datasets/cifar10", download=True)
-dataset = LightlyDataset.from_torch_dataset(
-    cifar10, transform=SimCLRTransform(input_size=32, gaussian_blur=0.0)
-)
+transform = SimCLRTransform(input_size=32)
+dataset = LightlyDataset.from_torch_dataset(cifar10, transform=transform)
 # or create a dataset from a folder containing images or videos:
 # dataset = LightlyDataset("path/to/folder")
 
-<<<<<<< HEAD
 collate_fn = MultiViewCollate()
-=======
-collate_fn = SimCLRCollateFunction(
-    input_size=32,
-    gaussian_blur=0.0,
-)
->>>>>>> 64e3f498
 
 dataloader = torch.utils.data.DataLoader(
     dataset,
