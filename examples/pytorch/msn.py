--- conflicted
+++ resolved
@@ -22,11 +22,7 @@
 
         self.mask_ratio = 0.15
         self.backbone = MAEBackbone.from_vit(vit)
-<<<<<<< HEAD
-        self.projection_head = MSNProjectionHead(384)
-=======
         self.projection_head = MSNProjectionHead(input_dim=384)
->>>>>>> a3ea2ff6
 
         self.anchor_backbone = copy.deepcopy(self.backbone)
         self.anchor_projection_head = copy.deepcopy(self.projection_head)
