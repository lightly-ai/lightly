--- conflicted
+++ resolved
@@ -3,20 +3,15 @@
 from torch import nn
 
 from lightly.data import LightlyDataset
-<<<<<<< HEAD
 from lightly.data.multi_view_collate import MultiViewCollate
-from lightly.transforms.vicreg_transform import VICRegTransform
-from lightly.models.modules import BarlowTwinsProjectionHead
+
+## The projection head is the same as the Barlow Twins one
+from lightly.loss import VICRegLoss
 
 ## The projection head is the same as the Barlow Twins one
 from lightly.loss.vicreg_loss import VICRegLoss
-=======
-from lightly.data.collate import VICRegCollateFunction
-
-## The projection head is the same as the Barlow Twins one
-from lightly.loss import VICRegLoss
 from lightly.models.modules import BarlowTwinsProjectionHead
->>>>>>> 64e3f498
+from lightly.transforms.vicreg_transform import VICRegTransform
 
 
 class VICReg(nn.Module):
@@ -39,7 +34,8 @@
 model.to(device)
 
 cifar10 = torchvision.datasets.CIFAR10("datasets/cifar10", download=True)
-dataset = LightlyDataset.from_torch_dataset(cifar10, VICRegTransform(input_size=32))
+transform = VICRegTransform(input_size=32)
+dataset = LightlyDataset.from_torch_dataset(cifar10, transform=transform)
 # or create a dataset from a folder containing images or videos:
 # dataset = LightlyDataset("path/to/folder")
 
