import warnings
from typing import Dict, List

<<<<<<< HEAD
from lightly.api.utils import paginate_endpoint
=======
from lightly.api import utils
from lightly.api.utils import retry
>>>>>>> b4451087
from lightly.openapi_generated.swagger_client.models import (
    FileNameFormat,
    LabelBoxDataRow,
    LabelBoxV4DataRow,
    LabelStudioTask,
)


class _ExportDatasetMixin:
    def export_label_studio_tasks_by_tag_id(
        self,
        tag_id: str,
    ) -> List[Dict]:
        """Fetches samples in a format compatible with Label Studio.

        The format is documented here:
        https://labelstud.io/guide/tasks.html#Basic-Label-Studio-JSON-format

        More information:
        https://docs.lightly.ai/docs/labelstudio-integration

        Args:
            tag_id:
                ID of the tag which should exported.

        Returns:
            A list of dictionaries in a format compatible with Label Studio.

        Examples:
            >>> client = ApiWorkflowClient(token="MY_AWESOME_TOKEN")
            >>>
            >>> # Already created some Lightly Worker runs with this dataset
            >>> client.set_dataset_id_by_name("my-dataset")
            >>> client.export_label_studio_tasks_by_tag_id(tag_id="646f34608a5613b57d8b73cc")
            [{'id': 0, 'data': {'image': '...', ...}}]
        """
        label_studio_tasks: List[LabelStudioTask] = list(
            utils.paginate_endpoint(
                self._tags_api.export_tag_to_label_studio_tasks,
                page_size=20000,
                dataset_id=self.dataset_id,
                tag_id=tag_id,
            )
        )
        return [task.to_dict(by_alias=True) for task in label_studio_tasks]

    def export_label_studio_tasks_by_tag_name(
        self,
        tag_name: str,
    ) -> List[Dict]:
        """Fetches samples in a format compatible with Label Studio.

        The format is documented here:
        https://labelstud.io/guide/tasks.html#Basic-Label-Studio-JSON-format

        More information:
        https://docs.lightly.ai/docs/labelstudio-integration

        Args:
            tag_name:
                Name of the tag which should exported.

        Returns:
            A list of dictionaries in a format compatible with Label Studio.

        Examples:
            >>> # write json file which can be imported in Label Studio
            >>> tasks = client.export_label_studio_tasks_by_tag_name(
            >>>     'initial-tag'
            >>> )
            >>>
            >>> with open('my-label-studio-tasks.json', 'w') as f:
            >>>     json.dump(tasks, f)

        """
        tag = self.get_tag_by_name(tag_name)
        return self.export_label_studio_tasks_by_tag_id(tag.id)

    def export_label_box_data_rows_by_tag_id(
        self,
        tag_id: str,
    ) -> List[Dict]:
        """Fetches samples in a format compatible with Labelbox v3.

        The format is documented here: https://docs.labelbox.com/docs/images-json

        More information:
        https://docs.lightly.ai/docs/labelbox

        Args:
            tag_id:
                ID of the tag which should exported.

        Returns:
            A list of dictionaries in a format compatible with Labelbox v3.

        Examples:
            >>> client = ApiWorkflowClient(token="MY_AWESOME_TOKEN")
            >>>
            >>> # Already created some Lightly Worker runs with this dataset
            >>> client.set_dataset_id_by_name("my-dataset")
            >>> client.export_label_box_data_rows_by_tag_id(tag_id="646f34608a5613b57d8b73cc")
            [{'externalId': '2218961434_7916358f53_z.jpg', 'imageUrl': ...}]
        """
        warnings.warn(
            DeprecationWarning(
                "This method exports data in the deprecated Labelbox v3 format and "
                "will be removed in the future. Use export_label_box_v4_data_rows_by_tag_id "
                "to export data in the Labelbox v4 format instead."
            )
        )
        label_box_data_rows: List[LabelBoxDataRow] = list(
            utils.paginate_endpoint(
                self._tags_api.export_tag_to_label_box_data_rows,
                page_size=20000,
                dataset_id=self.dataset_id,
                tag_id=tag_id,
            )
        )
        return [row.to_dict(by_alias=True) for row in label_box_data_rows]

    def export_label_box_data_rows_by_tag_name(
        self,
        tag_name: str,
    ) -> List[Dict]:
        """Fetches samples in a format compatible with Labelbox v3.

        The format is documented here: https://docs.labelbox.com/docs/images-json

        More information:
        https://docs.lightly.ai/docs/labelbox

        Args:
            tag_name:
                Name of the tag which should exported.

        Returns:
            A list of dictionaries in a format compatible with Labelbox v3.

        Examples:
            >>> # write json file which can be imported in Label Studio
            >>> tasks = client.export_label_box_data_rows_by_tag_name(
            >>>     'initial-tag'
            >>> )
            >>>
            >>> with open('my-labelbox-rows.json', 'w') as f:
            >>>     json.dump(tasks, f)

        """
        warnings.warn(
            DeprecationWarning(
                "This method exports data in the deprecated Labelbox v3 format and "
                "will be removed in the future. Use export_label_box_v4_data_rows_by_tag_name "
                "to export data in the Labelbox v4 format instead."
            )
        )
        tag = self.get_tag_by_name(tag_name)
        return self.export_label_box_data_rows_by_tag_id(tag.id)

    def export_label_box_v4_data_rows_by_tag_id(
        self,
        tag_id: str,
    ) -> List[Dict]:
        """Fetches samples in a format compatible with Labelbox v4.

        The format is documented here: https://docs.labelbox.com/docs/images-json

        More information:
        https://docs.lightly.ai/docs/labelbox

        Args:
            tag_id:
                ID of the tag which should exported.
        Returns:
            A list of dictionaries in a format compatible with Labelbox v4.

        Examples:
            >>> client = ApiWorkflowClient(token="MY_AWESOME_TOKEN")
            >>>
            >>> # Already created some Lightly Worker runs with this dataset
            >>> client.set_dataset_id_by_name("my-dataset")
            >>> client.export_label_box_v4_data_rows_by_tag_id(tag_id="646f34608a5613b57d8b73cc")
            [{'row_data': '...', 'global_key': 'image-1.jpg', 'media_type': 'IMAGE'}
        """
        label_box_data_rows: List[LabelBoxV4DataRow] = list(
            utils.paginate_endpoint(
                self._tags_api.export_tag_to_label_box_v4_data_rows,
                page_size=20000,
                dataset_id=self.dataset_id,
                tag_id=tag_id,
            )
        )
        return [row.to_dict() for row in label_box_data_rows]

    def export_label_box_v4_data_rows_by_tag_name(
        self,
        tag_name: str,
    ) -> List[Dict]:
        """Fetches samples in a format compatible with Labelbox.

        The format is documented here: https://docs.labelbox.com/docs/images-json

        More information:
        https://docs.lightly.ai/docs/labelbox

        Args:
            tag_name:
                Name of the tag which should exported.
        Returns:
            A list of dictionaries in a format compatible with Labelbox.
        Examples:
            >>> # write json file which can be imported in Label Studio
            >>> tasks = client.export_label_box_v4_data_rows_by_tag_name(
            >>>     'initial-tag'
            >>> )
            >>>
            >>> with open('my-labelbox-rows.json', 'w') as f:
            >>>     json.dump(tasks, f)
        """
        tag = self.get_tag_by_name(tag_name)
        return self.export_label_box_v4_data_rows_by_tag_id(tag.id)

    def export_filenames_by_tag_id(
        self,
        tag_id: str,
    ) -> str:
        """Fetches samples filenames within a certain tag by tag ID.

        More information:
        https://docs.lightly.ai/docs/filenames-and-readurls

        Args:
            tag_id:
                ID of the tag which should exported.

        Returns:
            A list of filenames of samples within a certain tag.

        Examples:
            >>> client = ApiWorkflowClient(token="MY_AWESOME_TOKEN")
            >>>
            >>> # Already created some Lightly Worker runs with this dataset
            >>> client.set_dataset_id_by_name("my-dataset")
            >>> client.export_filenames_by_tag_id("646b40d6c06aae1b91294a9e")
            'image-1.jpg\nimage-2.jpg\nimage-3.jpg'
        """
        filenames = "\n".join(
            paginate_endpoint(
                self._tags_api.export_tag_to_basic_filenames,
                dataset_id=self.dataset_id,
                tag_id=tag_id,
            )
        )
        return filenames

    def export_filenames_by_tag_name(
        self,
        tag_name: str,
    ) -> str:
        """Fetches samples filenames within a certain tag by tag name.

        More information:
        https://docs.lightly.ai/docs/filenames-and-readurls

        Args:
            tag_name:
                Name of the tag which should exported.

        Returns:
            A list of filenames of samples within a certain tag.

        Examples:
            >>> # write json file which can be imported in Label Studio
            >>> filenames = client.export_filenames_by_tag_name(
            >>>     'initial-tag'
            >>> )
            >>>
            >>> with open('filenames-of-initial-tag.txt', 'w') as f:
            >>>     f.write(filenames)

        """
        tag = self.get_tag_by_name(tag_name)
        return self.export_filenames_by_tag_id(tag.id)

    def export_filenames_and_read_urls_by_tag_id(
        self,
        tag_id: str,
    ) -> List[Dict[str, str]]:
        """Fetches filenames, read URLs, and datasource URLs from the given tag.

        More information:
        https://docs.lightly.ai/docs/filenames-and-readurls

        Args:
            tag_id:
                ID of the tag which should exported.

        Returns:
            A list of dictionaries with the keys "filename", "readUrl" and "datasourceUrl".
            An example:
            [
                {
                    "fileName": "sample1.jpg",
                    "readUrl": "s3://my_datasource/sample1.jpg?read_url_key=EAIFUIENDLFN",
                    "datasourceUrl": "s3://my_datasource/sample1.jpg",
                },
                {
                    "fileName": "sample2.jpg",
                    "readUrl": "s3://my_datasource/sample2.jpg?read_url_key=JSBFIEUHVSJ",
                    "datasourceUrl": "s3://my_datasource/sample2.jpg",
                },
            ]

        """
        filenames_string = "\n".join(
            paginate_endpoint(
                self._tags_api.export_tag_to_basic_filenames,
                dataset_id=self.dataset_id,
                tag_id=tag_id,
                file_name_format=FileNameFormat.NAME,
            )
        )
        read_urls_string = "\n".join(
            paginate_endpoint(
                self._tags_api.export_tag_to_basic_filenames,
                dataset_id=self.dataset_id,
                tag_id=tag_id,
                file_name_format=FileNameFormat.REDIRECTED_READ_URL,
            )
        )
        datasource_urls_string = "\n".join(
            paginate_endpoint(
                self._tags_api.export_tag_to_basic_filenames,
                dataset_id=self.dataset_id,
                tag_id=tag_id,
                file_name_format=FileNameFormat.DATASOURCE_FULL,
            )
        )
        # The endpoint exportTagToBasicFilenames returns a plain string so we
        # have to split it by newlines in order to get the individual entries.
        # The order of the fileNames and readUrls and datasourceUrls is guaranteed to be the same
        # by the API so we can simply zip them.
        filenames = filenames_string.split("\n")
        read_urls = read_urls_string.split("\n")
        datasource_urls = datasource_urls_string.split("\n")
        return [
            {
                "fileName": filename,
                "readUrl": read_url,
                "datasourceUrl": datasource_url,
            }
            for filename, read_url, datasource_url in zip(
                filenames, read_urls, datasource_urls
            )
        ]

    def export_filenames_and_read_urls_by_tag_name(
        self,
        tag_name: str,
    ) -> List[Dict[str, str]]:
        """Fetches filenames, read URLs, and datasource URLs from the given tag name.

        More information:
        https://docs.lightly.ai/docs/filenames-and-readurls

        Args:
            tag_name:
                Name of the tag which should exported.

        Returns:
            A list of dictionaries with keys "filename", "readUrl" and "datasourceUrl".

        Examples:
            >>> # write json file which can be used to access the actual file contents.
            >>> mappings = client.export_filenames_and_read_urls_by_tag_name(
            >>>     'initial-tag'
            >>> )
            >>>
            >>> with open('my-samples.json', 'w') as f:
            >>>     json.dump(mappings, f)

        """
        tag = self.get_tag_by_name(tag_name)
        return self.export_filenames_and_read_urls_by_tag_id(tag.id)<|MERGE_RESOLUTION|>--- conflicted
+++ resolved
@@ -1,12 +1,7 @@
 import warnings
 from typing import Dict, List
 
-<<<<<<< HEAD
-from lightly.api.utils import paginate_endpoint
-=======
 from lightly.api import utils
-from lightly.api.utils import retry
->>>>>>> b4451087
 from lightly.openapi_generated.swagger_client.models import (
     FileNameFormat,
     LabelBoxDataRow,
@@ -254,7 +249,7 @@
             'image-1.jpg\nimage-2.jpg\nimage-3.jpg'
         """
         filenames = "\n".join(
-            paginate_endpoint(
+            utils.paginate_endpoint(
                 self._tags_api.export_tag_to_basic_filenames,
                 dataset_id=self.dataset_id,
                 tag_id=tag_id,
@@ -322,7 +317,7 @@
 
         """
         filenames_string = "\n".join(
-            paginate_endpoint(
+            utils.paginate_endpoint(
                 self._tags_api.export_tag_to_basic_filenames,
                 dataset_id=self.dataset_id,
                 tag_id=tag_id,
@@ -330,7 +325,7 @@
             )
         )
         read_urls_string = "\n".join(
-            paginate_endpoint(
+            utils.paginate_endpoint(
                 self._tags_api.export_tag_to_basic_filenames,
                 dataset_id=self.dataset_id,
                 tag_id=tag_id,
@@ -338,7 +333,7 @@
             )
         )
         datasource_urls_string = "\n".join(
-            paginate_endpoint(
+            utils.paginate_endpoint(
                 self._tags_api.export_tag_to_basic_filenames,
                 dataset_id=self.dataset_id,
                 tag_id=tag_id,
