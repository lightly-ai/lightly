--- conflicted
+++ resolved
@@ -1,13 +1,9 @@
 import copy
 import dataclasses
+import difflib
 import time
-<<<<<<< HEAD
 from functools import partial
 from typing import Any, Callable, Dict, Iterator, List, Optional, Type, TypeVar, Union
-=======
-import difflib
-from typing import Any, Callable, Dict, List, Optional, Type, TypeVar, Union, Iterator
->>>>>>> 24a815a9
 
 from lightly.api import utils
 from lightly.api.utils import retry
@@ -36,13 +32,10 @@
 STATE_SCHEDULED_ID_NOT_FOUND = "CANCELED_OR_NOT_EXISTING"
 
 
-<<<<<<< HEAD
-=======
 class InvalidConfigurationError(RuntimeError):
     pass
 
 
->>>>>>> 24a815a9
 @dataclasses.dataclass
 class ComputeWorkerRunInfo:
     """
@@ -507,12 +500,7 @@
 def _snake_to_camel_case(snake: str) -> str:
     """Converts the snake_case input to camelCase."""
     components = snake.split("_")
-<<<<<<< HEAD
     return components[0] + "".join(component.title() for component in components[1:])
-=======
-    return components[0] + "".join(
-        component.title() for component in components[1:]
-    )
 
 
 def _validate_config(
@@ -527,7 +515,7 @@
 
     Raises:
         TypeError: If obj is not of swagger type.
-    
+
     """
 
     if cfg is None:
@@ -542,13 +530,11 @@
         if not hasattr(obj, key):
             possible_options = list(type(obj).swagger_types.keys())
             closest_match = difflib.get_close_matches(
-                word=key,
-                possibilities=possible_options,
-                n=1,
-                cutoff=0.
+                word=key, possibilities=possible_options, n=1, cutoff=0.0
             )[0]
-            error_msg = f"Option '{key}' does not exist! Did you mean '{closest_match}'?"
+            error_msg = (
+                f"Option '{key}' does not exist! Did you mean '{closest_match}'?"
+            )
             raise InvalidConfigurationError(error_msg)
         if isinstance(item, dict):
-            _validate_config(item, getattr(obj, key))
->>>>>>> 24a815a9
+            _validate_config(item, getattr(obj, key))