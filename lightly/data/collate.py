""" Collate Functions """

# Copyright (c) 2020. Lightly AG and its affiliates.
# All Rights Reserved

import torch
import torch.nn as nn

from typing import List, Tuple, Union

from PIL import Image
import torchvision
import torchvision.transforms as T

from lightly.transforms import GaussianBlur, Jigsaw, RandomRotate, RandomSolarization
from lightly.transforms.random_crop_and_flip_with_grid import RandomResizedCropAndFlip

imagenet_normalize = {"mean": [0.485, 0.456, 0.406], "std": [0.229, 0.224, 0.225]}


class BaseCollateFunction(nn.Module):
    """Base class for other collate implementations.

    Takes a batch of images as input and transforms each image into two
    different augmentations with the help of random transforms. The images are
    then concatenated such that the output batch is exactly twice the length
    of the input batch.

    Attributes:
        transform:
            A set of torchvision transforms which are randomly applied to
            each image.

    """

    def __init__(self, transform: torchvision.transforms.Compose):

        super(BaseCollateFunction, self).__init__()
        self.transform = transform

    def forward(self, batch: List[Tuple[Image.Image, int, str]]):
        """Turns a batch of tuples into a tuple of batches.

        Args:
            batch:
                A batch of tuples of images, labels, and filenames which
                is automatically provided if the dataloader is built from
                a LightlyDataset.

        Returns:
            A tuple of images, labels, and filenames. The images consist of
            two batches corresponding to the two transformations of the
            input images.

        Examples:
            >>> # define a random transformation and the collate function
            >>> transform = ... # some random augmentations
            >>> collate_fn = BaseCollateFunction(transform)
            >>>
            >>> # input is a batch of tuples (here, batch_size = 1)
            >>> input = [(img, 0, 'my-image.png')]
            >>> output = collate_fn(input)
            >>>
            >>> # output consists of two random transforms of the images,
            >>> # the labels, and the filenames in the batch
            >>> (img_t0, img_t1), label, filename = output

        """
        batch_size = len(batch)

        # list of transformed images
        transforms = [
            self.transform(batch[i % batch_size][0]).unsqueeze_(0)
            for i in range(2 * batch_size)
        ]
        # list of labels
        labels = torch.LongTensor([item[1] for item in batch])
        # list of filenames
        fnames = [item[2] for item in batch]

        # tuple of transforms
        transforms = (
            torch.cat(transforms[:batch_size], 0),
            torch.cat(transforms[batch_size:], 0),
        )

        return transforms, labels, fnames


class ImageCollateFunction(BaseCollateFunction):
    """Implementation of a collate function for images.

    This is an implementation of the BaseCollateFunction with a concrete
    set of transforms.

    The set of transforms is inspired by the SimCLR paper as it has shown
    to produce powerful embeddings.

    Attributes:
        input_size:
            Size of the input image in pixels.
        cj_prob:
            Probability that color jitter is applied.
        cj_bright:
            How much to jitter brightness.
        cj_contrast:
            How much to jitter constrast.
        cj_sat:
            How much to jitter saturation.
        cj_hue:
            How much to jitter hue.
        min_scale:
            Minimum size of the randomized crop relative to the input_size.
        random_gray_scale:
            Probability of conversion to grayscale.
        gaussian_blur:
            Probability of Gaussian blur.
        kernel_size:
            Sigma of gaussian blur is kernel_size * input_size.
        vf_prob:
            Probability that vertical flip is applied.
        hf_prob:
            Probability that horizontal flip is applied.
        rr_prob:
            Probability that random rotation is applied.
        rr_degrees:
            Range of degrees to select from for random rotation. If rr_degrees is None,
            images are rotated by 90 degrees. If rr_degrees is a (min, max) tuple,
            images are rotated by a random angle in [min, max]. If rr_degrees is a
            single number, images are rotated by a random angle in
            [-rr_degrees, +rr_degrees]. All rotations are counter-clockwise.
        normalize:
            Dictionary with 'mean' and 'std' for torchvision.transforms.Normalize.

    """

    def __init__(
        self,
        input_size: int = 64,
        cj_prob: float = 0.8,
        cj_bright: float = 0.7,
        cj_contrast: float = 0.7,
        cj_sat: float = 0.7,
        cj_hue: float = 0.2,
        min_scale: float = 0.15,
        random_gray_scale: float = 0.2,
        gaussian_blur: float = 0.5,
        kernel_size: float = 0.1,
        vf_prob: float = 0.0,
        hf_prob: float = 0.5,
        rr_prob: float = 0.0,
        rr_degrees: Union[None, float, Tuple[float, float]] = None,
        normalize: dict = imagenet_normalize,
    ):

        if isinstance(input_size, tuple):
            input_size_ = max(input_size)
        else:
            input_size_ = input_size

        color_jitter = T.ColorJitter(cj_bright, cj_contrast, cj_sat, cj_hue)

        transform = [
            T.RandomResizedCrop(size=input_size, scale=(min_scale, 1.0)),
            _random_rotation_transform(rr_prob=rr_prob, rr_degrees=rr_degrees),
            T.RandomHorizontalFlip(p=hf_prob),
            T.RandomVerticalFlip(p=vf_prob),
            T.RandomApply([color_jitter], p=cj_prob),
            T.RandomGrayscale(p=random_gray_scale),
            GaussianBlur(kernel_size=kernel_size * input_size_, prob=gaussian_blur),
            T.ToTensor(),
        ]

        if normalize:
            transform += [T.Normalize(mean=normalize["mean"], std=normalize["std"])]

        transform = T.Compose(transform)

        super(ImageCollateFunction, self).__init__(transform)


class MultiViewCollateFunction(nn.Module):
    """Generates multiple views for each image in the batch.

    Attributes:
        transforms:
            List of transformation functions. Each function is used to generate
            one view of the back.

    """

    def __init__(self, transforms: List[torchvision.transforms.Compose]):
        super().__init__()
        self.transforms = transforms

    def forward(self, batch: List[tuple]):
        """Turns a batch of tuples into a tuple of batches.

        Args:
            batch:
                The input batch.

        Returns:
            A (views, labels, fnames) tuple where views is a list of tensors
            with each tensor containing one view of the batch.

        """
        views = []
        for transform in self.transforms:
            view = torch.stack([transform(img) for img, _, _ in batch])
            views.append(view)
        # list of labels
        labels = torch.LongTensor([label for _, label, _ in batch])
        # list of filenames
        fnames = [fname for _, _, fname in batch]
        return views, labels, fnames


class SimCLRCollateFunction(ImageCollateFunction):
    """Implements the transformations for SimCLR.

    Attributes:
        input_size:
            Size of the input image in pixels.
        cj_prob:
            Probability that color jitter is applied.
        cj_strength:
            Strength of the color jitter.
        min_scale:
            Minimum size of the randomized crop relative to the input_size.
        random_gray_scale:
            Probability of conversion to grayscale.
        gaussian_blur:
            Probability of Gaussian blur.
        kernel_size:
            Sigma of gaussian blur is kernel_size * input_size.
        vf_prob:
            Probability that vertical flip is applied.
        hf_prob:
            Probability that horizontal flip is applied.
        rr_prob:
            Probability that random rotation is applied.
        rr_degrees:
            Range of degrees to select from for random rotation. If rr_degrees is None,
            images are rotated by 90 degrees. If rr_degrees is a (min, max) tuple,
            images are rotated by a random angle in [min, max]. If rr_degrees is a
            single number, images are rotated by a random angle in
            [-rr_degrees, +rr_degrees]. All rotations are counter-clockwise.
        normalize:
            Dictionary with 'mean' and 'std' for torchvision.transforms.Normalize.

    Examples:

        >>> # SimCLR for ImageNet
        >>> collate_fn = SimCLRCollateFunction()
        >>>
        >>> # SimCLR for CIFAR-10
        >>> collate_fn = SimCLRCollateFunction(
        >>>     input_size=32,
        >>>     gaussian_blur=0.,
        >>> )

    """

    def __init__(
        self,
        input_size: int = 224,
        cj_prob: float = 0.8,
        cj_strength: float = 0.5,
        min_scale: float = 0.08,
        random_gray_scale: float = 0.2,
        gaussian_blur: float = 0.5,
        kernel_size: float = 0.1,
        vf_prob: float = 0.0,
        hf_prob: float = 0.5,
        rr_prob: float = 0.0,
        rr_degrees: Union[None, float, Tuple[float, float]] = None,
        normalize: dict = imagenet_normalize,
    ):

        super(SimCLRCollateFunction, self).__init__(
            input_size=input_size,
            cj_prob=cj_prob,
            cj_bright=cj_strength * 0.8,
            cj_contrast=cj_strength * 0.8,
            cj_sat=cj_strength * 0.8,
            cj_hue=cj_strength * 0.2,
            min_scale=min_scale,
            random_gray_scale=random_gray_scale,
            gaussian_blur=gaussian_blur,
            kernel_size=kernel_size,
            vf_prob=vf_prob,
            hf_prob=hf_prob,
            rr_prob=rr_prob,
            rr_degrees=rr_degrees,
            normalize=normalize,
        )


class MoCoCollateFunction(ImageCollateFunction):
    """Implements the transformations for MoCo v1.

    For MoCo v2, simply use the SimCLR settings.

    Attributes:
        input_size:
            Size of the input image in pixels.
        cj_prob:
            Probability that color jitter is applied.
        cj_strength:
            Strength of the color jitter.
        min_scale:
            Minimum size of the randomized crop relative to the input_size.
        random_gray_scale:
            Probability of conversion to grayscale.
        gaussian_blur:
            Probability of Gaussian blur.
        kernel_size:
            Sigma of gaussian blur is kernel_size * input_size.
        vf_prob:
            Probability that vertical flip is applied.
        hf_prob:
            Probability that horizontal flip is applied.
        rr_prob:
            Probability that random rotation is applied.
        rr_degrees:
            Range of degrees to select from for random rotation. If rr_degrees is None,
            images are rotated by 90 degrees. If rr_degrees is a (min, max) tuple,
            images are rotated by a random angle in [min, max]. If rr_degrees is a
            single number, images are rotated by a random angle in
            [-rr_degrees, +rr_degrees]. All rotations are counter-clockwise.
        normalize:
            Dictionary with 'mean' and 'std' for torchvision.transforms.Normalize.

    Examples:

        >>> # MoCo v1 for ImageNet
        >>> collate_fn = MoCoCollateFunction()
        >>>
        >>> # MoCo v1 for CIFAR-10
        >>> collate_fn = MoCoCollateFunction(
        >>>     input_size=32,
        >>> )

    """

    def __init__(
        self,
        input_size: int = 224,
        cj_prob: float = 0.8,
        cj_strength: float = 0.4,
        min_scale: float = 0.2,
        random_gray_scale: float = 0.2,
        gaussian_blur: float = 0.0,
        kernel_size: float = 0.1,
        vf_prob: float = 0.0,
        hf_prob: float = 0.5,
        rr_prob: float = 0.0,
        rr_degrees: Union[None, float, Tuple[float, float]] = None,
        normalize: dict = imagenet_normalize,
    ):

        super(MoCoCollateFunction, self).__init__(
            input_size=input_size,
            cj_prob=cj_prob,
            cj_bright=cj_strength,
            cj_contrast=cj_strength,
            cj_sat=cj_strength,
            cj_hue=cj_strength,
            min_scale=min_scale,
            random_gray_scale=random_gray_scale,
            gaussian_blur=gaussian_blur,
            kernel_size=kernel_size,
            vf_prob=vf_prob,
            hf_prob=hf_prob,
            rr_prob=rr_prob,
            rr_degrees=rr_degrees,
            normalize=normalize,
        )


class MultiCropCollateFunction(MultiViewCollateFunction):
    """Implements the multi-crop transformations for SwaV.

    Attributes:
        crop_sizes:
            Size of the input image in pixels for each crop category.
        crop_counts:
            Number of crops for each crop category.
        crop_min_scales:
            Min scales for each crop category.
        crop_max_scales:
            Max_scales for each crop category.
        transforms:
            Transforms which are applied to all crops.

    """

    def __init__(
        self,
        crop_sizes: List[int],
        crop_counts: List[int],
        crop_min_scales: List[float],
        crop_max_scales: List[float],
        transforms: T.Compose,
    ):

        if len(crop_sizes) != len(crop_counts):
            raise ValueError(
                "Length of crop_sizes and crop_counts must be equal but are"
                f" {len(crop_sizes)} and {len(crop_counts)}."
            )
        if len(crop_sizes) != len(crop_min_scales):
            raise ValueError(
                "Length of crop_sizes and crop_min_scales must be equal but are"
                f" {len(crop_sizes)} and {len(crop_min_scales)}."
            )
        if len(crop_sizes) != len(crop_min_scales):
            raise ValueError(
                "Length of crop_sizes and crop_max_scales must be equal but are"
                f" {len(crop_sizes)} and {len(crop_min_scales)}."
            )

        crop_transforms = []
        for i in range(len(crop_sizes)):

            random_resized_crop = T.RandomResizedCrop(
                crop_sizes[i], scale=(crop_min_scales[i], crop_max_scales[i])
            )

            crop_transforms.extend(
                [
                    T.Compose(
                        [
                            random_resized_crop,
                            transforms,
                        ]
                    )
                ]
                * crop_counts[i]
            )
        super().__init__(crop_transforms)


class SwaVCollateFunction(MultiCropCollateFunction):
    """Implements the multi-crop transformations for SwaV.

    Attributes:
        crop_sizes:
            Size of the input image in pixels for each crop category.
        crop_counts:
            Number of crops for each crop category.
        crop_min_scales:
            Min scales for each crop category.
        crop_max_scales:
            Max_scales for each crop category.
        hf_prob:
            Probability that horizontal flip is applied.
        vf_prob:
            Probability that vertical flip is applied.
        rr_prob:
            Probability that random rotation is applied.
        rr_degrees:
            Range of degrees to select from for random rotation. If rr_degrees is None,
            images are rotated by 90 degrees. If rr_degrees is a (min, max) tuple,
            images are rotated by a random angle in [min, max]. If rr_degrees is a
            single number, images are rotated by a random angle in
            [-rr_degrees, +rr_degrees]. All rotations are counter-clockwise.
        cj_prob:
            Probability that color jitter is applied.
        cj_strength:
            Strength of the color jitter.
        random_gray_scale:
            Probability of conversion to grayscale.
        gaussian_blur:
            Probability of Gaussian blur.
        kernel_size:
            Sigma of gaussian blur is kernel_size * input_size.
        normalize:
            Dictionary with 'mean' and 'std' for torchvision.transforms.Normalize.

    Examples:

        >>> # SwaV for Imagenet
        >>> collate_fn = SwaVCollateFunction()
        >>>
        >>> # SwaV w/ 2x160 and 4x96 crops
        >>> collate_fn = SwaVCollateFunction(
        >>>     crop_sizes=[160, 96],
        >>>     crop_counts=[2, 4],
        >>> )

    """

    def __init__(
        self,
        crop_sizes: List[int] = [224, 96],
        crop_counts: List[int] = [2, 6],
        crop_min_scales: List[float] = [0.14, 0.05],
        crop_max_scales: List[float] = [1.0, 0.14],
        hf_prob: float = 0.5,
        vf_prob: float = 0.0,
        rr_prob: float = 0.0,
        rr_degrees: Union[None, float, Tuple[float, float]] = None,
        cj_prob: float = 0.8,
        cj_strength: float = 0.8,
        random_gray_scale: float = 0.2,
        gaussian_blur: float = 0.0,
        kernel_size: float = 1.0,
        normalize: dict = imagenet_normalize,
    ):

        color_jitter = T.ColorJitter(
            cj_strength,
            cj_strength,
            cj_strength,
            cj_strength / 4.0,
        )

        transforms = T.Compose(
            [
                T.RandomHorizontalFlip(p=hf_prob),
                T.RandomVerticalFlip(p=vf_prob),
                _random_rotation_transform(rr_prob=rr_prob, rr_degrees=rr_degrees),
                T.ColorJitter(),
                T.RandomApply([color_jitter], p=cj_prob),
                T.RandomGrayscale(p=random_gray_scale),
                GaussianBlur(kernel_size, prob=gaussian_blur),
                T.ToTensor(),
                T.Normalize(mean=normalize["mean"], std=normalize["std"]),
            ]
        )

        super(SwaVCollateFunction, self).__init__(
            crop_sizes=crop_sizes,
            crop_counts=crop_counts,
            crop_min_scales=crop_min_scales,
            crop_max_scales=crop_max_scales,
            transforms=transforms,
        )


class DINOCollateFunction(MultiViewCollateFunction):
    """Implements the global and local view augmentations for DINO [0].

    This class generates two global and a user defined number of local views
    for each image in a batch. The code is adapted from [1].

    - [0]: DINO, 2021, https://arxiv.org/abs/2104.14294
    - [1]: https://github.com/facebookresearch/dino

    Attributes:
        global_crop_size:
            Crop size of the global views.
        global_crop_scale:
            Tuple of min and max scales relative to global_crop_size.
        local_crop_size:
            Crop size of the local views.
        local_crop_scale:
            Tuple of min and max scales relative to local_crop_size.
        n_local_views:
            Number of generated local views.
        hf_prob:
            Probability that horizontal flip is applied.
        vf_prob:
            Probability that vertical flip is applied.
        rr_prob:
            Probability that random rotation is applied.
        rr_degrees:
            Range of degrees to select from for random rotation. If rr_degrees is None,
            images are rotated by 90 degrees. If rr_degrees is a (min, max) tuple,
            images are rotated by a random angle in [min, max]. If rr_degrees is a
            single number, images are rotated by a random angle in
            [-rr_degrees, +rr_degrees]. All rotations are counter-clockwise.
        cj_prob:
            Probability that color jitter is applied.
        cj_bright:
            How much to jitter brightness.
        cj_contrast:
            How much to jitter constrast.
        cj_sat:
            How much to jitter saturation.
        cj_hue:
            How much to jitter hue.
        random_gray_scale:
            Probability of conversion to grayscale.
        gaussian_blur:
            Tuple of probabilities to apply gaussian blur on the different
            views. The input is ordered as follows:
            (global_view_0, global_view_1, local_views)
        kernel_size:
            Sigma of gaussian blur is kernel_size * input_size.
        kernel_scale:
            Fraction of the kernel size which is used for upper and lower
            limits of the randomized kernel size.
        solarization:
            Probability to apply solarization on the second global view.
        normalize:
            Dictionary with 'mean' and 'std' for torchvision.transforms.Normalize.

    """

    def __init__(
        self,
        global_crop_size=224,
        global_crop_scale=(0.4, 1.0),
        local_crop_size=96,
        local_crop_scale=(0.05, 0.4),
        n_local_views=6,
        hf_prob=0.5,
        vf_prob=0,
        rr_prob=0,
        rr_degrees: Union[None, float, Tuple[float, float]] = None,
        cj_prob=0.8,
        cj_bright=0.4,
        cj_contrast=0.4,
        cj_sat=0.2,
        cj_hue=0.1,
        random_gray_scale=0.2,
        gaussian_blur=(1.0, 0.1, 0.5),
        kernel_size=1.4,
        kernel_scale=0.6,
        solarization_prob=0.2,
        normalize=imagenet_normalize,
    ):

        flip_and_color_jitter = T.Compose(
            [
                T.RandomHorizontalFlip(p=hf_prob),
                T.RandomVerticalFlip(p=vf_prob),
                _random_rotation_transform(rr_prob=rr_prob, rr_degrees=rr_degrees),
                T.RandomApply(
                    [
                        T.ColorJitter(
                            brightness=cj_bright,
                            contrast=cj_contrast,
                            saturation=cj_sat,
                            hue=cj_hue,
                        )
                    ],
                    p=cj_prob,
                ),
                T.RandomGrayscale(p=random_gray_scale),
            ]
        )
        normalize = T.Compose(
            [
                T.ToTensor(),
                T.Normalize(mean=normalize["mean"], std=normalize["std"]),
            ]
        )
        global_crop = T.RandomResizedCrop(
            global_crop_size,
            scale=global_crop_scale,
            interpolation=Image.BICUBIC,
        )

        # first global crop
        global_transform_0 = T.Compose(
            [
                global_crop,
                flip_and_color_jitter,
                GaussianBlur(
                    kernel_size=kernel_size, prob=gaussian_blur[0], scale=kernel_scale
                ),
                normalize,
            ]
        )

        # second global crop
        global_transform_1 = T.Compose(
            [
                global_crop,
                flip_and_color_jitter,
                GaussianBlur(
                    kernel_size=kernel_size, prob=gaussian_blur[1], scale=kernel_scale
                ),
                RandomSolarization(prob=solarization_prob),
                normalize,
            ]
        )

        # transformation for the local small crops
        local_transform = T.Compose(
            [
                T.RandomResizedCrop(
                    local_crop_size, scale=local_crop_scale, interpolation=Image.BICUBIC
                ),
                flip_and_color_jitter,
                GaussianBlur(
                    kernel_size=kernel_size, prob=gaussian_blur[2], scale=kernel_scale
                ),
                normalize,
            ]
        )
        local_transforms = [local_transform] * n_local_views

        transforms = [global_transform_0, global_transform_1]
        transforms.extend(local_transforms)
        super().__init__(transforms)


class MAECollateFunction(MultiViewCollateFunction):
    """Implements the view augmentation for MAE [0].

    - [0]: Masked Autoencoder, 2021, https://arxiv.org/abs/2111.06377

    Attributes:
        input_size:
            Size of the input image in pixels.
        min_scale:
            Minimum size of the randomized crop relative to the input_size.
        normalize:
            Dictionary with 'mean' and 'std' for torchvision.transforms.Normalize.

    """

    def __init__(
        self,
        input_size: Union[int, Tuple[int, int]] = 224,
        min_scale: float = 0.2,
        normalize: dict = imagenet_normalize,
    ):
        transforms = [
            T.RandomResizedCrop(
                input_size, scale=(min_scale, 1.0), interpolation=3
            ),  # 3 is bicubic
            T.RandomHorizontalFlip(),
            T.ToTensor(),
        ]

        if normalize:
            transforms.append(T.Normalize(mean=normalize["mean"], std=normalize["std"]))
        super().__init__([T.Compose(transforms)])

    def forward(self, batch: List[tuple]):
        views, labels, fnames = super().forward(batch)
        # Return only first view as MAE needs only a single view per image.
        return views[0], labels, fnames


class PIRLCollateFunction(nn.Module):
    """Implements the transformations for PIRL [0]. The jigsaw augmentation
    is applied during the forward pass.

    - [0] PIRL, 2019: https://arxiv.org/abs/1912.01991

    Attributes:
        input_size:
            Size of the input image in pixels.
        cj_prob:
            Probability that color jitter is applied.
        cj_bright:
            How much to jitter brightness.
        cj_contrast:
            How much to jitter constrast.
        cj_sat:
            How much to jitter saturation.
        cj_hue:
            How much to jitter hue.
        min_scale:
            Minimum size of the randomized crop relative to the input_size.
        random_gray_scale:
            Probability of conversion to grayscale.
        hf_prob:
            Probability that horizontal flip is applied.
        n_grid:
            Sqrt of the number of grids in the jigsaw image.
        normalize:
            Dictionary with 'mean' and 'std' for torchvision.transforms.Normalize.

    Examples:

        >>> # PIRL for ImageNet
        >>> collate_fn = PIRLCollateFunction()
        >>>
        >>> # PIRL for CIFAR-10
        >>> collate_fn = PIRLCollateFunction(
        >>>     input_size=32,
        >>> )

    """

    def __init__(
        self,
        input_size: int = 64,
        cj_prob: float = 0.8,
        cj_bright: float = 0.4,
        cj_contrast: float = 0.4,
        cj_sat: float = 0.4,
        cj_hue: float = 0.4,
        min_scale: float = 0.08,
        random_gray_scale: float = 0.2,
        hf_prob: float = 0.5,
        n_grid: int = 3,
        normalize: dict = imagenet_normalize,
    ):
        super(PIRLCollateFunction, self).__init__()

        if isinstance(input_size, tuple):
            input_size_ = max(input_size)
        else:
            input_size_ = input_size

        color_jitter = T.ColorJitter(cj_bright, cj_contrast, cj_sat, cj_hue)

        # Transform for transformed jigsaw image
        transform = [
            T.RandomHorizontalFlip(p=hf_prob),
            T.RandomApply([color_jitter], p=cj_prob),
            T.RandomGrayscale(p=random_gray_scale),
            T.ToTensor(),
        ]

        if normalize:
            transform += [T.Normalize(mean=normalize["mean"], std=normalize["std"])]

        # Cropping and normalisation for untransformed image
        self.no_augment = T.Compose(
            [
                T.RandomResizedCrop(size=input_size, scale=(min_scale, 1.0)),
                T.ToTensor(),
                T.Normalize(mean=normalize["mean"], std=normalize["std"]),
            ]
        )
        self.jigsaw = Jigsaw(
            n_grid=n_grid,
            img_size=input_size_,
            crop_size=int(input_size_ // n_grid),
            transform=T.Compose(transform),
        )

    def forward(self, batch: List[tuple]):
        """Overriding the BaseCollateFunction class's forward method because
        for PIRL we need only one augmented batch, as opposed to both, which the
        BaseCollateFunction creates."""
        batch_size = len(batch)

        # list of transformed images
        img_transforms = [
            self.jigsaw(batch[i][0]).unsqueeze_(0) for i in range(batch_size)
        ]
        img = [self.no_augment(batch[i][0]).unsqueeze_(0) for i in range(batch_size)]
        # list of labels
        labels = torch.LongTensor([item[1] for item in batch])
        # list of filenames
        fnames = [item[2] for item in batch]

        # tuple of transforms
        transforms = (torch.cat(img, 0), torch.cat(img_transforms, 0))

        return transforms, labels, fnames


class MSNCollateFunction(MultiViewCollateFunction):
    """Implements the transformations for MSN [0].

    Generates a set of random and focal views for each input image. The generated output
    is (views, target, filenames) where views is list with the following entries:
    [random_views_0, random_views_1, ..., focal_views_0, focal_views_1, ...].

    - [0]: Masked Siamese Networks, 2022: https://arxiv.org/abs/2204.07141

    Attributes:
        random_size:
            Size of the random image views in pixels.
        focal_size:
            Size of the focal image views in pixels.
        random_views:
            Number of random views to generate.
        focal_views:
            Number of focal views to generate.
        random_crop_scale:
            Minimum and maximum size of the randomized crops for the relative to random_size.
        focal_crop_scale:
            Minimum and maximum size of the randomized crops relative to focal_size.
        cj_prob:
            Probability that color jittering is applied.
        cj_strength:
            Strength of the color jitter.
        gaussian_blur:
            Probability of Gaussian blur.
        kernel_size:
            Sigma of gaussian blur is kernel_size * input_size.
        random_gray_scale:
            Probability of conversion to grayscale.
        hf_prob:
            Probability that horizontal flip is applied.
        vf_prob:
            Probability that vertical flip is applied.
        normalize:
            Dictionary with 'mean' and 'std' for torchvision.transforms.Normalize.
    """

    def __init__(
        self,
        random_size: int = 224,
        focal_size: int = 96,
        random_views: int = 2,
        focal_views: int = 10,
        random_crop_scale: Tuple[float, float] = (0.3, 1.0),
        focal_crop_scale: Tuple[float, float] = (0.05, 0.3),
        cj_prob: float = 0.8,
        cj_strength: float = 1.0,
        gaussian_blur: float = 0.5,
        kernel_size: float = 0.1,
        random_gray_scale: float = 0.2,
        hf_prob: float = 0.5,
        vf_prob: float = 0.0,
        normalize: dict = imagenet_normalize,
    ) -> None:
        color_jitter = T.ColorJitter(
            brightness=0.8 * cj_strength,
            contrast=0.8 * cj_strength,
            saturation=0.8 * cj_strength,
            hue=0.2 * cj_strength,
        )
        transform = T.Compose(
            [
                T.RandomResizedCrop(size=random_size, scale=random_crop_scale),
                T.RandomHorizontalFlip(p=hf_prob),
                T.RandomVerticalFlip(p=vf_prob),
                T.RandomApply([color_jitter], p=cj_prob),
                T.RandomGrayscale(p=random_gray_scale),
                GaussianBlur(kernel_size=kernel_size, prob=gaussian_blur),
                T.ToTensor(),
                T.Normalize(mean=normalize["mean"], std=normalize["std"]),
            ]
        )
        focal_transform = T.Compose(
            [
                T.RandomResizedCrop(size=focal_size, scale=focal_crop_scale),
                T.RandomHorizontalFlip(p=hf_prob),
                T.RandomVerticalFlip(p=vf_prob),
                T.RandomApply([color_jitter], p=cj_prob),
                T.RandomGrayscale(p=random_gray_scale),
                GaussianBlur(kernel_size=kernel_size, prob=gaussian_blur),
                T.ToTensor(),
                T.Normalize(mean=normalize["mean"], std=normalize["std"]),
            ]
        )
        transforms = [transform] * random_views
        transforms += [focal_transform] * focal_views
        super().__init__(transforms=transforms)


class SMoGCollateFunction(MultiViewCollateFunction):
    """Implements the transformations for SMoG.

    Attributes:
        crop_sizes:
            Size of the input image in pixels for each crop category.
        crop_counts:
            Number of crops for each crop category.
        crop_min_scales:
            Min scales for each crop category.
        crop_max_scales:
            Max_scales for each crop category.
        gaussian_blur_probs:
            Probability of Gaussian blur for each crop category.
        gaussian_blur_kernel_sizes:
            Kernel size of Gaussian blur for each crop category.
        solarize_probs:
            Probability of solarization for each crop category.
        hf_prob:
            Probability that horizontal flip is applied.
        cj_prob:
            Probability that color jitter is applied.
        cj_strength:
            Strength of the color jitter.
        random_gray_scale:
            Probability of conversion to grayscale.
        normalize:
            Dictionary with 'mean' and 'std' for torchvision.transforms.Normalize.

    """

    def __init__(
        self,
        crop_sizes: List[int] = [224, 96],
        crop_counts: List[int] = [4, 4],
        crop_min_scales: List[float] = [0.2, 0.05],
        crop_max_scales: List[float] = [1.0, 0.2],
        gaussian_blur_probs: List[float] = [0.5, 0.1],
        gaussian_blur_kernel_sizes: List[float] = [0.1, 0.1],
        solarize_probs: List[float] = [0.0, 0.2],
        hf_prob: float = 0.5,
        cj_prob: float = 1.0,
        cj_strength: float = 0.5,
        random_gray_scale: float = 0.2,
        normalize: dict = imagenet_normalize,
    ):

        transforms = []
        for i in range(len(crop_sizes)):

            random_resized_crop = T.RandomResizedCrop(
                crop_sizes[i], scale=(crop_min_scales[i], crop_max_scales[i])
            )

            color_jitter = T.ColorJitter(
                0.8 * cj_strength,
                0.8 * cj_strength,
                0.4 * cj_strength,
                0.2 * cj_strength,
            )

            transforms.extend(
                [
                    T.Compose(
                        [
                            random_resized_crop,
                            T.RandomHorizontalFlip(p=hf_prob),
                            T.RandomApply([color_jitter], p=cj_prob),
                            T.RandomGrayscale(p=random_gray_scale),
                            GaussianBlur(
                                prob=gaussian_blur_probs[i],
                                kernel_size=gaussian_blur_kernel_sizes[i],
                            ),  # TODO
                            RandomSolarization(prob=solarize_probs[i]),
                            T.ToTensor(),
                            T.Normalize(mean=normalize["mean"], std=normalize["std"]),
                        ]
                    )
                ]
                * crop_counts[i]
            )

        super().__init__(transforms)

<<<<<<< HEAD

class VICRegLCollateFunction(nn.Module):
    """Transforms images for VICRegL.

    Attributes:
        global_crop_size:
            Size of the input image in pixels for the global crop category.
        local_crop_size:
            Size of the input image in pixels for the local crop category.
        global_crop_scale:
            Min and max scales for the global crop category.
        local_crop_scale:
            Min and max scales for the local crop category.
        global_grid_size:
            Grid size for the global crop category.
        local_grid_size:
            Grid size for the local crop category.
        global_gaussian_blur_prob:
            Probability of Gaussian blur for the global crop category.
        local_gaussian_blur_prob:
            Probability of Gaussian blur for the local crop category.
        global_gaussian_blur_kernel_size:
            Kernel size of Gaussian blur for the global crop category.
        local_gaussian_blur_kernel_size:
            Kernel size of Gaussian blur for the local crop category.
        global_solarize_prob:
            Probability of solarization for the global crop category.
        local_solarize_prob:
            Probability of solarization for the local crop category.
        hf_prob:
            Probability that horizontal flip is applied.
        cj_prob:
            Probability that color jitter is applied.
        cj_strength:
            Strength of the color jitter.
        random_gray_scale:
            Probability of conversion to grayscale.
        normalize:
            Dictionary with mean and standard deviation for normalization.
    """

    def __init__(
        self,
        global_crop_size: int = 224,
        local_crop_size: int = 96,
        global_crop_scale: Tuple[int] = (0.2, 1.0),
        local_crop_scale: Tuple[int] = (0.05, 0.2),
        global_grid_size: int = 7,
        local_grid_size: int = 3,
        global_gaussian_blur_prob: float = 0.5,
        local_gaussian_blur_prob: float = 0.1,
        global_gaussian_blur_kernel_size: float = 0.1,
        local_gaussian_blur_kernel_size: float = 0.1,
        global_solarize_prob: float = 0.0,
        local_solarize_prob: float = 0.2,
        hf_prob: float = 0.5,
        cj_prob: float = 1.0,
        cj_strength: float = 0.5,
        random_gray_scale: float = 0.2,
        normalize: dict = imagenet_normalize,
    ):
        super().__init__()
        self.global_crop_and_flip = RandomResizedCropAndFlip(
            crop_size=global_crop_size,
            crop_min_scale=global_crop_scale[0],
            crop_max_scale=global_crop_scale[1],
            hf_prob=hf_prob,
            grid_size=global_grid_size,
        )
        self.local_crop_and_flip = RandomResizedCropAndFlip(
            crop_size=local_crop_size,
            crop_min_scale=local_crop_scale[0],
            crop_max_scale=local_crop_scale[1],
            hf_prob=hf_prob,
            grid_size=local_grid_size,
        )

        color_jitter = T.ColorJitter(
            0.8 * cj_strength,
            0.8 * cj_strength,
            0.4 * cj_strength,
            0.2 * cj_strength,
        )
        self.global_transform = T.Compose(
            [
                T.RandomApply([color_jitter], p=cj_prob),
                T.RandomGrayscale(p=random_gray_scale),
                GaussianBlur(
                    prob=global_gaussian_blur_prob,
                    kernel_size=global_gaussian_blur_kernel_size,
                ),
                RandomSolarization(prob=global_solarize_prob),
                T.ToTensor(),
                T.Normalize(mean=normalize["mean"], std=normalize["std"]),
            ]
        )

        self.local_transform = T.Compose(
            [
                T.RandomApply([color_jitter], p=cj_prob),
                T.RandomGrayscale(p=random_gray_scale),
                GaussianBlur(
                    prob=local_gaussian_blur_prob,
                    kernel_size=local_gaussian_blur_kernel_size,
                ),
                RandomSolarization(prob=local_solarize_prob),
                T.ToTensor(),
                T.Normalize(mean=normalize["mean"], std=normalize["std"]),
            ]
        )

    def forward(
        self, batch: List[Tuple[Image.Image, int, str]]
    ) -> Tuple[
        Tuple[torch.Tensor, torch.Tensor, torch.Tensor, torch.Tensor],
        torch.Tensor,
        torch.Tensor,
    ]:

        """
        Applies transforms to images in the input batch.

        Args:
            batch:
                A list of tuples containing an image (as a PIL Image),
                a label (int), and a filename (str).

        Returns:
            A tuple of transformed images (as a 4-tuple of torch.Tensors containing view_global, view_local, grid_global, grid_local),
            labels (as torch.Tensor), and filenames (as torch.Tensor).

        """

        views_global = []
        views_local = []
        grids_global = []
        grids_local = []
        labels = []
        fnames = []

        for image, label, filename in batch:
            view_global, grid_global = self.global_crop_and_flip.forward(image)
            view_local, grid_local = self.local_crop_and_flip.forward(image)
            views_global.append(self.global_transform(view_global))
            views_local.append(self.local_transform(view_local))
            grids_global.append(grid_global)
            grids_local.append(grid_local)
            labels.append(torch.LongTensor(label))
            fnames.append(filename)

        views_global = torch.stack(views_global)
        views_local = torch.stack(views_local)
        grids_global = torch.stack(grids_global)
        grids_local = torch.stack(grids_local)

        return (views_global, views_local, grids_global, grids_local), labels, fnames

=======
class VICRegCollateFunction(BaseCollateFunction):
    """Implementation of a collate function for images.

    This is an implementation of the BaseCollateFunction with a concrete
    set of transforms.

    The set of transforms is inspired by the SimCLR paper as it has shown
    to produce powerful embeddings. 

    Attributes:
        input_size:
            Size of the input image in pixels.
        cj_prob:
            Probability that color jitter is applied.
        cj_bright:
            How much to jitter brightness.
        cj_contrast:
            How much to jitter constrast.
        cj_sat:
            How much to jitter saturation.
        cj_hue:
            How much to jitter hue.
        min_scale:
            Minimum size of the randomized crop relative to the input_size.
        random_gray_scale:
            Probability of conversion to grayscale.
        solarize_prob:
            Probability of solarization.
        gaussian_blur:
            Probability of Gaussian blur.
        kernel_size:
            Sigma of gaussian blur is kernel_size * input_size.
        vf_prob:
            Probability that vertical flip is applied.
        hf_prob:
            Probability that horizontal flip is applied.
        rr_prob:
            Probability that random rotation is applied.
        rr_degrees:
            Range of degrees to select from for random rotation. If rr_degrees is None, 
            images are rotated by 90 degrees. If rr_degrees is a (min, max) tuple, 
            images are rotated by a random angle in [min, max]. If rr_degrees is a
            single number, images are rotated by a random angle in 
            [-rr_degrees, +rr_degrees]. All rotations are counter-clockwise.
        normalize:
            Dictionary with 'mean' and 'std' for torchvision.transforms.Normalize.

    """

    def __init__(self,
                 input_size: int = 224,
                 cj_prob: float = 0.8,
                 cj_bright: float = 0.4,
                 cj_contrast: float = 0.4,
                 cj_sat: float = 0.2,
                 cj_hue: float = 0.1,
                 min_scale: float = 0.08,
                 random_gray_scale: float = 0.2,
                 solarize_prob: float = 0.1,
                 gaussian_blur: float = 0.5,
                 kernel_size: float = 0.1,
                 vf_prob: float = 0.0,
                 hf_prob: float = 0.5,
                 rr_prob: float = 0.0,
                 rr_degrees: Union[None, float, Tuple[float, float]] = None,
                 normalize: dict = imagenet_normalize):

        if isinstance(input_size, tuple):
            input_size_ = max(input_size)
        else:
            input_size_ = input_size

        color_jitter = T.ColorJitter(
            cj_bright, cj_contrast, cj_sat, cj_hue
        )

        transform = [T.RandomResizedCrop(size=input_size,
                                         scale=(min_scale, 1.0)),
             _random_rotation_transform(rr_prob=rr_prob, rr_degrees=rr_degrees),
             T.RandomHorizontalFlip(p=hf_prob),
             T.RandomVerticalFlip(p=vf_prob),
             T.RandomApply([color_jitter], p=cj_prob),
             T.RandomGrayscale(p=random_gray_scale),
             RandomSolarization(prob=solarize_prob),
             GaussianBlur(
                 kernel_size=kernel_size * input_size_,
                 prob=gaussian_blur),
             T.ToTensor()
        ]

        if normalize:
            transform += [
             T.Normalize(
                mean=normalize['mean'],
                std=normalize['std'])
             ]
           
        transform = T.Compose(transform)

        super(VICRegCollateFunction, self).__init__(transform)
>>>>>>> 6b505504

def _random_rotation_transform(
    rr_prob: float,
    rr_degrees: Union[None, float, Tuple[float, float]],
) -> Union[RandomRotate, T.RandomApply]:
    if rr_degrees is None:
        # Random rotation by 90 degrees.
        return RandomRotate(prob=rr_prob, angle=90)
    else:
        # Random rotation with random angle defined by rr_degrees.
        return T.RandomApply([T.RandomRotation(degrees=rr_degrees)], p=rr_prob)<|MERGE_RESOLUTION|>--- conflicted
+++ resolved
@@ -1028,165 +1028,7 @@
 
         super().__init__(transforms)
 
-<<<<<<< HEAD
-
-class VICRegLCollateFunction(nn.Module):
-    """Transforms images for VICRegL.
-
-    Attributes:
-        global_crop_size:
-            Size of the input image in pixels for the global crop category.
-        local_crop_size:
-            Size of the input image in pixels for the local crop category.
-        global_crop_scale:
-            Min and max scales for the global crop category.
-        local_crop_scale:
-            Min and max scales for the local crop category.
-        global_grid_size:
-            Grid size for the global crop category.
-        local_grid_size:
-            Grid size for the local crop category.
-        global_gaussian_blur_prob:
-            Probability of Gaussian blur for the global crop category.
-        local_gaussian_blur_prob:
-            Probability of Gaussian blur for the local crop category.
-        global_gaussian_blur_kernel_size:
-            Kernel size of Gaussian blur for the global crop category.
-        local_gaussian_blur_kernel_size:
-            Kernel size of Gaussian blur for the local crop category.
-        global_solarize_prob:
-            Probability of solarization for the global crop category.
-        local_solarize_prob:
-            Probability of solarization for the local crop category.
-        hf_prob:
-            Probability that horizontal flip is applied.
-        cj_prob:
-            Probability that color jitter is applied.
-        cj_strength:
-            Strength of the color jitter.
-        random_gray_scale:
-            Probability of conversion to grayscale.
-        normalize:
-            Dictionary with mean and standard deviation for normalization.
-    """
-
-    def __init__(
-        self,
-        global_crop_size: int = 224,
-        local_crop_size: int = 96,
-        global_crop_scale: Tuple[int] = (0.2, 1.0),
-        local_crop_scale: Tuple[int] = (0.05, 0.2),
-        global_grid_size: int = 7,
-        local_grid_size: int = 3,
-        global_gaussian_blur_prob: float = 0.5,
-        local_gaussian_blur_prob: float = 0.1,
-        global_gaussian_blur_kernel_size: float = 0.1,
-        local_gaussian_blur_kernel_size: float = 0.1,
-        global_solarize_prob: float = 0.0,
-        local_solarize_prob: float = 0.2,
-        hf_prob: float = 0.5,
-        cj_prob: float = 1.0,
-        cj_strength: float = 0.5,
-        random_gray_scale: float = 0.2,
-        normalize: dict = imagenet_normalize,
-    ):
-        super().__init__()
-        self.global_crop_and_flip = RandomResizedCropAndFlip(
-            crop_size=global_crop_size,
-            crop_min_scale=global_crop_scale[0],
-            crop_max_scale=global_crop_scale[1],
-            hf_prob=hf_prob,
-            grid_size=global_grid_size,
-        )
-        self.local_crop_and_flip = RandomResizedCropAndFlip(
-            crop_size=local_crop_size,
-            crop_min_scale=local_crop_scale[0],
-            crop_max_scale=local_crop_scale[1],
-            hf_prob=hf_prob,
-            grid_size=local_grid_size,
-        )
-
-        color_jitter = T.ColorJitter(
-            0.8 * cj_strength,
-            0.8 * cj_strength,
-            0.4 * cj_strength,
-            0.2 * cj_strength,
-        )
-        self.global_transform = T.Compose(
-            [
-                T.RandomApply([color_jitter], p=cj_prob),
-                T.RandomGrayscale(p=random_gray_scale),
-                GaussianBlur(
-                    prob=global_gaussian_blur_prob,
-                    kernel_size=global_gaussian_blur_kernel_size,
-                ),
-                RandomSolarization(prob=global_solarize_prob),
-                T.ToTensor(),
-                T.Normalize(mean=normalize["mean"], std=normalize["std"]),
-            ]
-        )
-
-        self.local_transform = T.Compose(
-            [
-                T.RandomApply([color_jitter], p=cj_prob),
-                T.RandomGrayscale(p=random_gray_scale),
-                GaussianBlur(
-                    prob=local_gaussian_blur_prob,
-                    kernel_size=local_gaussian_blur_kernel_size,
-                ),
-                RandomSolarization(prob=local_solarize_prob),
-                T.ToTensor(),
-                T.Normalize(mean=normalize["mean"], std=normalize["std"]),
-            ]
-        )
-
-    def forward(
-        self, batch: List[Tuple[Image.Image, int, str]]
-    ) -> Tuple[
-        Tuple[torch.Tensor, torch.Tensor, torch.Tensor, torch.Tensor],
-        torch.Tensor,
-        torch.Tensor,
-    ]:
-
-        """
-        Applies transforms to images in the input batch.
-
-        Args:
-            batch:
-                A list of tuples containing an image (as a PIL Image),
-                a label (int), and a filename (str).
-
-        Returns:
-            A tuple of transformed images (as a 4-tuple of torch.Tensors containing view_global, view_local, grid_global, grid_local),
-            labels (as torch.Tensor), and filenames (as torch.Tensor).
-
-        """
-
-        views_global = []
-        views_local = []
-        grids_global = []
-        grids_local = []
-        labels = []
-        fnames = []
-
-        for image, label, filename in batch:
-            view_global, grid_global = self.global_crop_and_flip.forward(image)
-            view_local, grid_local = self.local_crop_and_flip.forward(image)
-            views_global.append(self.global_transform(view_global))
-            views_local.append(self.local_transform(view_local))
-            grids_global.append(grid_global)
-            grids_local.append(grid_local)
-            labels.append(torch.LongTensor(label))
-            fnames.append(filename)
-
-        views_global = torch.stack(views_global)
-        views_local = torch.stack(views_local)
-        grids_global = torch.stack(grids_global)
-        grids_local = torch.stack(grids_local)
-
-        return (views_global, views_local, grids_global, grids_local), labels, fnames
-
-=======
+
 class VICRegCollateFunction(BaseCollateFunction):
     """Implementation of a collate function for images.
 
@@ -1287,7 +1129,164 @@
         transform = T.Compose(transform)
 
         super(VICRegCollateFunction, self).__init__(transform)
->>>>>>> 6b505504
+
+
+class VICRegLCollateFunction(nn.Module):
+    """Transforms images for VICRegL.
+
+    Attributes:
+        global_crop_size:
+            Size of the input image in pixels for the global crop category.
+        local_crop_size:
+            Size of the input image in pixels for the local crop category.
+        global_crop_scale:
+            Min and max scales for the global crop category.
+        local_crop_scale:
+            Min and max scales for the local crop category.
+        global_grid_size:
+            Grid size for the global crop category.
+        local_grid_size:
+            Grid size for the local crop category.
+        global_gaussian_blur_prob:
+            Probability of Gaussian blur for the global crop category.
+        local_gaussian_blur_prob:
+            Probability of Gaussian blur for the local crop category.
+        global_gaussian_blur_kernel_size:
+            Kernel size of Gaussian blur for the global crop category.
+        local_gaussian_blur_kernel_size:
+            Kernel size of Gaussian blur for the local crop category.
+        global_solarize_prob:
+            Probability of solarization for the global crop category.
+        local_solarize_prob:
+            Probability of solarization for the local crop category.
+        hf_prob:
+            Probability that horizontal flip is applied.
+        cj_prob:
+            Probability that color jitter is applied.
+        cj_strength:
+            Strength of the color jitter.
+        random_gray_scale:
+            Probability of conversion to grayscale.
+        normalize:
+            Dictionary with mean and standard deviation for normalization.
+    """
+
+    def __init__(
+        self,
+        global_crop_size: int = 224,
+        local_crop_size: int = 96,
+        global_crop_scale: Tuple[int] = (0.2, 1.0),
+        local_crop_scale: Tuple[int] = (0.05, 0.2),
+        global_grid_size: int = 7,
+        local_grid_size: int = 3,
+        global_gaussian_blur_prob: float = 0.5,
+        local_gaussian_blur_prob: float = 0.1,
+        global_gaussian_blur_kernel_size: float = 0.1,
+        local_gaussian_blur_kernel_size: float = 0.1,
+        global_solarize_prob: float = 0.0,
+        local_solarize_prob: float = 0.2,
+        hf_prob: float = 0.5,
+        cj_prob: float = 1.0,
+        cj_strength: float = 0.5,
+        random_gray_scale: float = 0.2,
+        normalize: dict = imagenet_normalize,
+    ):
+        super().__init__()
+        self.global_crop_and_flip = RandomResizedCropAndFlip(
+            crop_size=global_crop_size,
+            crop_min_scale=global_crop_scale[0],
+            crop_max_scale=global_crop_scale[1],
+            hf_prob=hf_prob,
+            grid_size=global_grid_size,
+        )
+        self.local_crop_and_flip = RandomResizedCropAndFlip(
+            crop_size=local_crop_size,
+            crop_min_scale=local_crop_scale[0],
+            crop_max_scale=local_crop_scale[1],
+            hf_prob=hf_prob,
+            grid_size=local_grid_size,
+        )
+
+        color_jitter = T.ColorJitter(
+            0.8 * cj_strength,
+            0.8 * cj_strength,
+            0.4 * cj_strength,
+            0.2 * cj_strength,
+        )
+        self.global_transform = T.Compose(
+            [
+                T.RandomApply([color_jitter], p=cj_prob),
+                T.RandomGrayscale(p=random_gray_scale),
+                GaussianBlur(
+                    prob=global_gaussian_blur_prob,
+                    kernel_size=global_gaussian_blur_kernel_size,
+                ),
+                RandomSolarization(prob=global_solarize_prob),
+                T.ToTensor(),
+                T.Normalize(mean=normalize["mean"], std=normalize["std"]),
+            ]
+        )
+
+        self.local_transform = T.Compose(
+            [
+                T.RandomApply([color_jitter], p=cj_prob),
+                T.RandomGrayscale(p=random_gray_scale),
+                GaussianBlur(
+                    prob=local_gaussian_blur_prob,
+                    kernel_size=local_gaussian_blur_kernel_size,
+                ),
+                RandomSolarization(prob=local_solarize_prob),
+                T.ToTensor(),
+                T.Normalize(mean=normalize["mean"], std=normalize["std"]),
+            ]
+        )
+
+    def forward(
+        self, batch: List[Tuple[Image.Image, int, str]]
+    ) -> Tuple[
+        Tuple[torch.Tensor, torch.Tensor, torch.Tensor, torch.Tensor],
+        torch.Tensor,
+        torch.Tensor,
+    ]:
+
+        """
+        Applies transforms to images in the input batch.
+
+        Args:
+            batch:
+                A list of tuples containing an image (as a PIL Image),
+                a label (int), and a filename (str).
+
+        Returns:
+            A tuple of transformed images (as a 4-tuple of torch.Tensors containing view_global, view_local, grid_global, grid_local),
+            labels (as torch.Tensor), and filenames (as torch.Tensor).
+
+        """
+
+        views_global = []
+        views_local = []
+        grids_global = []
+        grids_local = []
+        labels = []
+        fnames = []
+
+        for image, label, filename in batch:
+            view_global, grid_global = self.global_crop_and_flip.forward(image)
+            view_local, grid_local = self.local_crop_and_flip.forward(image)
+            views_global.append(self.global_transform(view_global))
+            views_local.append(self.local_transform(view_local))
+            grids_global.append(grid_global)
+            grids_local.append(grid_local)
+            labels.append(torch.LongTensor(label))
+            fnames.append(filename)
+
+        views_global = torch.stack(views_global)
+        views_local = torch.stack(views_local)
+        grids_global = torch.stack(grids_global)
+        grids_local = torch.stack(grids_local)
+
+        return (views_global, views_local, grids_global, grids_local), labels, fnames
+
 
 def _random_rotation_transform(
     rr_prob: float,
