""" Utils for working with SSL models """

# Copyright (c) 2020. Lightly AG and its affiliates.
# All Rights Reserved

import math
from typing import Optional, Tuple, Union
import warnings

import torch
import torch.distributed as dist
import torch.nn as nn
import numpy as np

@torch.no_grad()
def batch_shuffle(
    batch: torch.Tensor, 
    distributed: bool = False
) -> Tuple[torch.Tensor, torch.Tensor]:
    """Randomly shuffles all tensors in the batch.

    Args:
        batch:
            The batch to shuffle.
        distributed:
            If True then batches are shuffles across multiple gpus.

    Returns:
        A (batch, shuffle) tuple where batch is the shuffled version of the 
        input batch and shuffle is an index to restore the original order.

    Examples:
        >>> # forward pass through the momentum model with batch shuffling
        >>> x1_shuffled, shuffle = batch_shuffle(x1)
        >>> f1 = moco_momentum(x1)
        >>> out0 = projection_head_momentum(f0)
        >>> out1 = batch_unshuffle(out1, shuffle)
    """
    if distributed:
        return batch_shuffle_distributed(batch)
    batch_size = batch.shape[0]
    shuffle = torch.randperm(batch_size, device=batch.device)
    return batch[shuffle], shuffle

@torch.no_grad()
def batch_unshuffle(
    batch: torch.Tensor, 
    shuffle: torch.Tensor,
    distributed: bool = False,
) -> torch.Tensor:
    """Unshuffles a batch. 

    Args:
        batch:
            The batch to unshuffle.
        shuffle:
            Index to unshuffle the batch.
        distributed:
            If True then the batch is unshuffled across multiple gpus.
    
    Returns:
        The unshuffled batch.

    Examples:
        >>> # forward pass through the momentum model with batch shuffling
        >>> x1_shuffled, shuffle = batch_shuffle(x1)
        >>> f1 = moco_momentum(x1)
        >>> out0 = projection_head_momentum(f0)
        >>> out1 = batch_unshuffle(out1, shuffle)
    """
    if distributed:
        return batch_unshuffle_distributed(batch, shuffle)
    unshuffle = torch.argsort(shuffle)
    return batch[unshuffle]

@torch.no_grad()
def concat_all_gather(x: torch.Tensor) -> torch.Tensor:
    """Returns concatenated instances of x gathered from all gpus.

    This code was taken and adapted from here:
    https://github.com/facebookresearch/moco.

    """
    output = [torch.empty_like(x) for _ in range(dist.get_world_size())]
    dist.all_gather(output, x, async_op=False)
    output = torch.cat(output, dim=0)
    return output

@torch.no_grad()
def batch_shuffle_distributed(batch: torch.Tensor) -> Tuple[torch.Tensor, torch.Tensor]:
    """Shuffles batch over multiple gpus.

    This code was taken and adapted from here:
    https://github.com/facebookresearch/moco.

    Args:
        batch:
            The tensor to shuffle.

    Returns:
        A (batch, shuffle) tuple where batch is the shuffled version of the 
        input batch and shuffle is an index to restore the original order.
    
    """
    # gather from all gpus
    batch_size_this = batch.shape[0]
    batch_gather = concat_all_gather(batch)
    batch_size_all = batch_gather.shape[0]

    num_gpus = batch_size_all // batch_size_this

    # random shuffle index
    idx_shuffle = torch.randperm(batch_size_all).cuda()

    # broadcast to all gpus
    dist.broadcast(idx_shuffle, src=0)

    # index for restoring
    shuffle = torch.argsort(idx_shuffle)

    # shuffled index for this gpu
    gpu_idx = dist.get_rank()
    idx_this = idx_shuffle.view(num_gpus, -1)[gpu_idx]

    return batch_gather[idx_this], shuffle

@torch.no_grad()
def batch_unshuffle_distributed(
    batch: torch.Tensor, 
    shuffle: torch.Tensor
) -> torch.Tensor:
    """Undo batch shuffle over multiple gpus.

    This code was taken and adapted from here:
    https://github.com/facebookresearch/moco.

    Args:
        batch:
            The tensor to unshuffle.
        shuffle:
            Index to restore the original tensor.

    Returns:
        The unshuffled tensor.

    """
    # gather from all gpus
    batch_size_this = batch.shape[0]
    batch_gather = concat_all_gather(batch)
    batch_size_all = batch_gather.shape[0]

    num_gpus = batch_size_all // batch_size_this

    # restored index for this gpu
    gpu_idx = dist.get_rank()
    idx_this = shuffle.view(num_gpus, -1)[gpu_idx]

    return batch_gather[idx_this]

def deactivate_requires_grad(model: nn.Module):
    """Deactivates the requires_grad flag for all parameters of a model.
    
    This has the same effect as permanently executing the model within a `torch.no_grad()`
    context. Use this method to disable gradient computation and therefore
    training for a model.

    Examples:
        >>> backbone = resnet18()
        >>> deactivate_requires_grad(backbone)
    """
    for param in model.parameters():
        param.requires_grad = False

def activate_requires_grad(model: nn.Module):
    """Activates the requires_grad flag for all parameters of a model.

    Use this method to activate gradients for a model (e.g. after deactivating
    them using `deactivate_requires_grad(...)`).

    Examples:
        >>> backbone = resnet18()
        >>> activate_requires_grad(backbone)
    """
    for param in model.parameters():
        param.requires_grad = True

def update_momentum(model: nn.Module, model_ema: nn.Module, m: float):
    """Updates parameters of `model_ema` with Exponential Moving Average of `model`

    Momentum encoders are a crucial component fo models such as MoCo or BYOL. 

    Examples:
        >>> backbone = resnet18()
        >>> projection_head = MoCoProjectionHead()
        >>> backbone_momentum = copy.deepcopy(moco)
        >>> projection_head_momentum = copy.deepcopy(projection_head)
        >>>
        >>> # update momentum
        >>> update_momentum(moco, moco_momentum, m=0.999)
        >>> update_momentum(projection_head, projection_head_momentum, m=0.999)
    """
    for model_ema, model in zip(model_ema.parameters(), model.parameters()):
        model_ema.data = model_ema.data * m + model.data * (1. - m)


@torch.no_grad()
def normalize_weight(weight: nn.Parameter, dim: int = 1, keepdim: bool = True):
    """Normalizes the weight to unit length along the specified dimension.

    """
    weight.div_(torch.norm(weight, dim=dim, keepdim=keepdim))


# copy paste from PyTorch master branch as it is not available in older releases
# source: https://github.com/pytorch/pytorch/blob/20ac7362009dd8e0aca6e72fc9357773136a83b8/torch/nn/init.py#L22-L54
def _no_grad_trunc_normal(
    tensor: torch.Tensor,
    mean: float,
    std: float,
    a: float,
    b: float,
) -> torch.Tensor:
    """Initializes the input tensor with a truncated normal distribution.

    This method is based on https://people.sc.fsu.edu/~jburkardt/presentations/truncated_normal.pdf

    Args:
        tensor:
            The tensor to initialize.
        mean:
            Mean of the distribution.
        std:
            Standard deviation of the distribution.
        a:
            Minimum value of the distribution, values below will be clamped.
        b:
            Maximum value of the distribution, values above will be clamped.

    """
    def norm_cdf(x):
        # Computes standard normal cumulative distribution function
        return (1. + math.erf(x / math.sqrt(2.))) / 2.

    if (mean < a - 2 * std) or (mean > b + 2 * std):
        warnings.warn(
            "mean is more than 2 std from [a, b] in nn.init.trunc_normal_. "
            "The distribution of values may be incorrect.",
            stacklevel=2
        )

    with torch.no_grad():
        # Values are generated by using a truncated uniform distribution and
        # then using the inverse CDF for the normal distribution.
        # Get upper and lower cdf values
        l = norm_cdf((a - mean) / std)
        u = norm_cdf((b - mean) / std)

        # Uniformly fill tensor with values from [l, u], then translate to
        # [2l-1, 2u-1].
        tensor.uniform_(2 * l - 1, 2 * u - 1)

        # Use inverse cdf transform for normal distribution to get truncated
        # standard normal
        tensor.erfinv_()

        # Transform to proper mean, std
        tensor.mul_(std * math.sqrt(2.))
        tensor.add_(mean)

        # Clamp to ensure it's in the proper range
        tensor.clamp_(min=a, max=b)
        return tensor

def repeat_token(token: torch.Tensor, size: Tuple[int, int]) -> torch.Tensor:
    """Repeats a token size times.

    Args:
        token:
            Token tensor with shape (1, 1, dim).
        size:
            (batch_size, sequence_length) tuple.

    Returns:
        Tensor with shape (batch_size, sequence_length, dim) containing copies
        of the input token.

    """
    batch_size, sequence_length = size
    return token.repeat(batch_size, sequence_length, 1)

def expand_index_like(index: torch.Tensor, tokens: torch.Tensor) -> torch.Tensor:
    """Expands the index along the last dimension of the input tokens.

    Args:
        index:
            Index tensor with shape (batch_size, idx_length) where each entry is
            an index in [0, sequence_length).
        tokens:
            Tokens tensor with shape (batch_size, sequence_length, dim).

    Returns:
        Index tensor with shape (batch_size, idx_length, dim) where the original
        indices are repeated dim times along the last dimension.

    """
    dim = tokens.shape[-1]
    index = index.unsqueeze(-1).expand(-1, -1, dim)
    return index

def get_at_index(tokens: torch.Tensor, index: torch.Tensor) -> torch.Tensor:
    """Selects tokens at index.
    
    Args:
        tokens:
            Token tensor with shape (batch_size, sequence_length, dim).
        index:
            Index tensor with shape (batch_size, index_length) where each entry is
            an index in [0, sequence_length).

    Returns:
        Token tensor with shape (batch_size, index_length, dim) containing the
        selected tokens.

    """
    index = expand_index_like(index, tokens)
    return torch.gather(tokens, 1, index)

def set_at_index(
    tokens: torch.Tensor, 
    index: torch.Tensor, 
    value: torch.Tensor
) -> torch.Tensor:
    """Copies all values into the input tensor at the given indices.
    
    Args:
        tokens:
            Tokens tensor with shape (batch_size, sequence_length, dim).
        index:
            Index tensor with shape (batch_size, index_length).
        value:
            Value tensor with shape (batch_size, index_length, dim).
    
    Returns:
        Tokens tensor with shape (batch_size, sequence_length, dim) containing
        the new values.

    """
    index = expand_index_like(index, tokens)
    return torch.scatter(tokens, 1, index, value)

def mask_at_index(
    tokens: torch.Tensor, 
    index: torch.Tensor, 
    mask_token: torch.Tensor
) -> torch.Tensor:
    """Copies mask token into the input tensor at the given indices.
    
    Args:
        tokens:
            Tokens tensor with shape (batch_size, sequence_length, dim).
        index:
            Index tensor with shape (batch_size, index_length).
        mask_token:
            Value tensor with shape (1, 1, dim).
    
    Returns:
        Tokens tensor with shape (batch_size, sequence_length, dim) containing
        the new values.

    """
    mask = tokens.new_zeros(tokens.shape)
    mask = set_at_index(mask, index, 1)
    return (1 - mask) * tokens + mask * mask_token

def prepend_class_token(
    tokens: torch.Tensor, 
    class_token: torch.Tensor
) -> torch.Tensor:
    """Prepends class token to tokens.
    
    Args:
        tokens:
            Tokens tensor with shape (batch_size, sequence_length, dim).
        class_token:
            Class token with shape (1, 1, dim).
    
    Returns:
        Tokens tensor with the class token prepended at index 0 in every
        sequence. The tensor has shape (batch_size, sequence_length + 1, dim).
    """
    batch_size = tokens.shape[0]
    batch_class_token = class_token.expand(batch_size, -1, -1)
    return torch.cat([batch_class_token, tokens], dim=1)

def patchify(images: torch.Tensor, patch_size: int) -> torch.Tensor:
    """Converts a batch of input images into patches.
    
    Args:
        images:
            Images tensor with shape (batch_size, channels, height, width)
        patch_size:
            Patch size in pixels. Image width and height must be multiples of
            the patch size.

    Returns:
        Patches tensor with shape (batch_size, num_patches, channels * patch_size ** 2)
        where num_patches = image_width / patch_size * image_height / patch_size.

    """
    # N, C, H, W = (batch_size, channels, height, width)
    N, C, H, W = images.shape
    assert H == W and H % patch_size == 0

    patch_h = patch_w = H // patch_size
    num_patches = patch_h * patch_w
    patches = images.reshape(shape=(N, C, patch_h, patch_size, patch_w, patch_size))
    patches = torch.einsum('nchpwq->nhwpqc', patches)
    patches = patches.reshape(shape=(N, num_patches, patch_size ** 2 * C))
    return patches


def random_token_mask(
    size: Tuple[int, int], 
    mask_ratio: float = 0.6,
    mask_class_token: bool = False,
    device: Optional[Union[torch.device, str]] = None,
) -> torch.Tensor : 
    """Creates random token masks.

    Args:
        size:
            Size of the token batch for which to generate masks.
            Should be (batch_size, sequence_length).
        mask_ratio:
            Percentage of tokens to mask.
        mask_class_token:
            If False the class token is never masked. If True the class token
            might be masked.
        device:
            Device on which to create the index masks.

    Returns:
        A (index_keep, index_mask) tuple where each index is a tensor.
        index_keep contains the indices of the unmasked tokens and has shape
        (batch_size, num_keep). index_mask contains the indices of the masked
        tokens and has shape (batch_size, sequence_length - num_keep). 
        num_keep is equal to sequence_length * (1- mask_ratio).

    """
    batch_size, sequence_length = size
    num_keep = int(sequence_length * (1 - mask_ratio))

    noise = torch.rand(batch_size, sequence_length, device=device)
    if not mask_class_token and sequence_length > 0:
        # make sure that class token is not masked
        noise[:, 0] = -1
        num_keep = max(1, num_keep)

    # get indices of tokens to keep
    indices = torch.argsort(noise, dim=1)
    idx_keep = indices[:, :num_keep]
    idx_mask = indices[:, num_keep:]

    return idx_keep, idx_mask

<<<<<<< HEAD
def nearest_neighbors(
    input_maps: torch.Tensor,
    candidate_maps: torch.Tensor,
    distances: torch.Tensor, 
    num_matches: int
) -> Tuple[torch.Tensor, torch.Tensor]:
    """Compute nearest neighbors
    
    Finds the nearest neighbors of the maps in input_maps in candidate_maps.

    Args:
        input_maps: 
            A tensor of maps for which to find nearest neighbors.
            It has size: [batch_size, input_map_size, feature_dimension] 
        candidate_maps: 
            A tensor of maps to search for nearest neighbors.
            It has size: [batch_size, candidate_map_size, feature_dimension]
        distances: 
            A tensor of distances between the maps in input_maps and candidate_maps.
            It has size: [batch_size, input_map_size, candidate_map_size]
        num_matches: 
            Number of nearest neighbors to return. If num_matches is None or -1,
            all the maps in candidate_maps are considered.

    Returns:
        A tuple of tensors, containing the nearest neighbors in input_maps and candidate_maps.
        They both have size: [batch_size, input_map_size, feature_dimension] 
    """

    if num_matches is None or num_matches == -1:
        num_matches = input_maps.size(1)

    # Find nearest neighbour of each input element in the candidate map 
    topk_values, topk_indices = distances.topk(k=1, dim=2, largest=False) # [bsz, input_map_size, 1]
    topk_values = topk_values.squeeze(-1) # [bsz, input_map_size]
    
    # Select num_matches neighbors pairs having the lowest distance value.
    _, min_indices = topk_values.topk(k=num_matches, dim=1, largest=False) # [bsz, num_matches]

    # Create the filtered input map with num_matches lowest distance values.
    feature_dimension = input_maps.shape[2]
    filtered_input_maps =  torch.gather(input_maps, 1, min_indices.unsqueeze(-1).expand(-1, -1, feature_dimension))# [bsz, num_matches, feature_dimension]
    
    # Create candidate maps in the same way as input maps, but using corrispondent candidate values
    selected_candidate_maps = torch.gather(candidate_maps, 1, topk_indices.expand(-1, -1, feature_dimension)) # [bsz, input_map_size, feature_dimension]
    filtered_candidate_maps = torch.gather(selected_candidate_maps, 1, min_indices.unsqueeze(-1).expand(-1, -1, feature_dimension)) # [bsz, num_matches, feature_dimension]

    return filtered_input_maps, filtered_candidate_maps
=======
def cosine_schedule(
    step: int, 
    max_steps: int, 
    start_value: float,
    end_value: float
) -> float:

    """
    Use cosine decay to gradually modify start_value to reach target end_value during iterations.

    Args:
        step:
            Current step number.
        max_steps:
            Total number of steps.
        start_value:
            Starting value.
        end_value:
            Target value.
            
    Returns:
        Cosine decay value.

    """
    if step < 0:
        raise ValueError("Current step number can't be negative")
    if max_steps < 1:
        raise ValueError("Total step number must be >= 1")
    if step >= max_steps:
        raise ValueError(f"The current step must be smaller than max_steps but found step equal to {step} and max_steps equal to {max_steps}.")

    if (max_steps == 1):
        decay = end_value
    else: 
        decay = end_value - (end_value - start_value)*(np.cos(np.pi * step/ (max_steps - 1)) + 1) / 2
    return decay
>>>>>>> 6b505504
<|MERGE_RESOLUTION|>--- conflicted
+++ resolved
@@ -463,7 +463,6 @@
 
     return idx_keep, idx_mask
 
-<<<<<<< HEAD
 def nearest_neighbors(
     input_maps: torch.Tensor,
     candidate_maps: torch.Tensor,
@@ -512,7 +511,7 @@
     filtered_candidate_maps = torch.gather(selected_candidate_maps, 1, min_indices.unsqueeze(-1).expand(-1, -1, feature_dimension)) # [bsz, num_matches, feature_dimension]
 
     return filtered_input_maps, filtered_candidate_maps
-=======
+
 def cosine_schedule(
     step: int, 
     max_steps: int, 
@@ -548,5 +547,4 @@
         decay = end_value
     else: 
         decay = end_value - (end_value - start_value)*(np.cos(np.pi * step/ (max_steps - 1)) + 1) / 2
-    return decay
->>>>>>> 6b505504
+    return decay