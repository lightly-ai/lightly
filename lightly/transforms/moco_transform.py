from typing import Optional, Tuple, Union

from lightly.transforms.simclr_transform import SimCLRTransform
from lightly.transforms.utils import IMAGENET_NORMALIZE


class MoCoV1Transform(SimCLRTransform):
    """Implements the transformations for MoCo v1.

    Attributes:
        input_size:
            Size of the input image in pixels.
        cj_prob:
            Probability that color jitter is applied.
        cj_strength:
            Strength of the color jitter. `cj_bright`, `cj_contrast`, `cj_sat`, and
            `cj_hue` are multiplied by this value.
        cj_bright:
            How much to jitter brightness.
        cj_contrast:
            How much to jitter constrast.
        cj_sat:
            How much to jitter saturation.
        cj_hue:
            How much to jitter hue.
        min_scale:
            Minimum size of the randomized crop relative to the input_size.
        random_gray_scale:
            Probability of conversion to grayscale.
        gaussian_blur:
            Probability of Gaussian blur.
        kernel_size:
            Will be deprecated in favor of `sigmas` argument. If set, the old behavior applies and `sigmas` is ignored.
            Used to calculate sigma of gaussian blur with kernel_size * input_size.
        sigmas:
            Tuple of min and max value from which the std of the gaussian kernel is sampled.
            Is ignored if `kernel_size` is set.
        vf_prob:
            Probability that vertical flip is applied.
        hf_prob:
            Probability that horizontal flip is applied.
        rr_prob:
            Probability that random rotation is applied.
        rr_degrees:
            Range of degrees to select from for random rotation. If rr_degrees is None,
            images are rotated by 90 degrees. If rr_degrees is a (min, max) tuple,
            images are rotated by a random angle in [min, max]. If rr_degrees is a
            single number, images are rotated by a random angle in
            [-rr_degrees, +rr_degrees]. All rotations are counter-clockwise.
        normalize:
            Dictionary with 'mean' and 'std' for torchvision.transforms.Normalize.

    """

    def __init__(
        self,
        input_size: int = 224,
        cj_prob: float = 0.8,
        cj_strength: float = 1.0,
        cj_bright: float = 0.4,
        cj_contrast: float = 0.4,
        cj_sat: float = 0.4,
        cj_hue: float = 0.4,
        min_scale: float = 0.2,
        random_gray_scale: float = 0.2,
        gaussian_blur: float = 0.0,
        kernel_size: Optional[float] = None,
        sigmas: Tuple[float, float] = (0.1, 2),
        vf_prob: float = 0.0,
        hf_prob: float = 0.5,
        rr_prob: float = 0.0,
        rr_degrees: Union[None, float, Tuple[float, float]] = None,
        normalize: dict = IMAGENET_NORMALIZE,
    ):
        super().__init__(
            input_size=input_size,
            cj_prob=cj_prob,
            cj_strength=cj_strength,
            cj_bright=cj_bright,
            cj_contrast=cj_contrast,
            cj_sat=cj_sat,
            cj_hue=cj_hue,
            min_scale=min_scale,
            random_gray_scale=random_gray_scale,
            gaussian_blur=gaussian_blur,
            kernel_size=kernel_size,
            sigmas=sigmas,
            vf_prob=vf_prob,
            hf_prob=hf_prob,
            rr_prob=rr_prob,
            rr_degrees=rr_degrees,
            normalize=normalize,
        )

<<<<<<< HEAD
MoCoV2Transform = SimCLRTransform # MoCo v2 uses the same transform as SimCLR
=======

MoCoV2Transform = SimCLRTransform  # MoCo v2 uses the same transform as SimCLR
>>>>>>> 858c3260
<|MERGE_RESOLUTION|>--- conflicted
+++ resolved
@@ -92,9 +92,5 @@
             normalize=normalize,
         )
 
-<<<<<<< HEAD
-MoCoV2Transform = SimCLRTransform # MoCo v2 uses the same transform as SimCLR
-=======
 
-MoCoV2Transform = SimCLRTransform  # MoCo v2 uses the same transform as SimCLR
->>>>>>> 858c3260
+MoCoV2Transform = SimCLRTransform  # MoCo v2 uses the same transform as SimCLR