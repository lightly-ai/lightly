--- conflicted
+++ resolved
@@ -59,16 +59,11 @@
         crop_min_scales: Tuple[float, float] = (0.2, 0.05),
         crop_max_scales: Tuple[float, float] = (1.0, 0.2),
         gaussian_blur_probs: Tuple[float, float] = (0.5, 0.1),
-<<<<<<< HEAD
-        gaussian_blur_kernel_sizes: Tuple[Optional[float], Optional[float]] = (None, None),
-        gaussian_blur_sigmas: Tuple[float, float] = (0.1, 2),
-=======
         gaussian_blur_kernel_sizes: Tuple[Optional[float], Optional[float]] = (
             None,
             None,
         ),
-        gaussian_blur_sigmas: Tuple[float, float] = (0.2, 2),
->>>>>>> 858c3260
+        gaussian_blur_sigmas: Tuple[float, float] = (0.1, 2),
         solarize_probs: Tuple[float, float] = (0.0, 0.2),
         hf_prob: float = 0.5,
         cj_prob: float = 1.0,
@@ -130,9 +125,9 @@
         normalize: Union[None, dict] = IMAGENET_NORMALIZE,
     ):
         color_jitter = T.ColorJitter(
-            brightness=cj_strength * cj_bright, 
-            contrast=cj_strength * cj_contrast, 
-            saturation=cj_strength * cj_sat, 
+            brightness=cj_strength * cj_bright,
+            contrast=cj_strength * cj_contrast,
+            saturation=cj_strength * cj_sat,
             hue=cj_strength * cj_hue,
         )
 
