--- conflicted
+++ resolved
@@ -70,13 +70,8 @@
         """Rotates the images with a given probability.
 
         Args:
-<<<<<<< HEAD
-            sample:
+            image:
                 PIL image or tensor which will be rotated.
-=======
-            image:
-                PIL image which will be rotated.
->>>>>>> 85728343
         
         Returns:
             Rotated image or original image.
