# ImageNet ResNet50

Reference implementations for self-supervised learning (SSL) methods on ImageNet with
ResNet50 backbones.

**Note**
> The benchmarks are still in beta phase and there will be breaking changes and
frequent updates. PRs for new methods are highly welcome!

**Goals**
* Provide easy to use/adapt reference implementations of SSL methods.
* Implemented methods should be self-contained and use the Lightly building blocks.
See [simclr.py](simclr.py).
* Remain as framework agnostic as possible. The benchmarks currently only rely on PyTorch and PyTorch Lightning.


**Non-Goals**
* Lightly doesn't strive to be an end-to-end SSL framework with vast configuration options.
Instead, we try to provide building blocks and examples to make it as easy as possible to
build on top of existing SSL methods.

You can find benchmark resuls in our [docs](https://docs.lightly.ai/self-supervised-learning/getting_started/benchmarks.html).

## Run Benchmark

To run the benchmark first download the ImageNet ILSVRC2012 split from here: https://www.image-net.org/challenges/LSVRC/2012/.


Then start the benchmark with:
```
python main.py --epochs 100 --train-dir /datasets/imagenet/train --val-dir /datasets/imagenet/val --num-workers 12 --devices 2 --batch-size-per-device 128 --skip-finetune-eval
```

Or with SLURM, create the following script (`run_imagenet.sh`):
```
#!/bin/bash

#SBATCH --nodes=1
#SBATCH --gres=gpu:2            # Must match --devices argument
#SBATCH --ntasks-per-node=2     # Must match --devices argument
#SBATCH --cpus-per-task=16      # Must be >= --num-workers argument
#SBATCH --mem=0

eval "$(conda shell.bash hook)"

<<<<<<< HEAD
conda activate lightly-env
srun python main.py --epochs 100 --train-dir /datasets/imagenet/train --val-dir /datasets/imagenet/val --num-workers 12 --devices 2 --batch-size 128
=======
conda lightly-env
srun python main.py --epochs 100 --train-dir /datasets/imagenet/train --val-dir /datasets/imagenet/val --num-workers 12 --devices 2 --batch-size-per-device 128
>>>>>>> a74af664
conda deactivate
```

And run it with sbatch: `sbatch run_imagenet.sh`.


## Configuration

To run the benchmark on specific methods use the `--methods` flag:
```
python main.py --epochs 100 --batch-size-per-device 128 --methods simclr byol
```

Training/evaluation steps can be skipped as follows:
```
python main.py --batch-size-per-device 128 \
    --epochs 0              # no pretraining
    --skip-knn-eval         # no KNN evaluation
    --skip-linear-eval      # no linear evaluation
    --skip-finetune-eval    # no finetune evaluation
```


## ImageNet100

For ImageNet100 you have to adapt the dataset location and set number of classes to 100:
```
python main.py --train-dir /datasets/imagenet100/train --val-dir /datasets/imagenet100/val --num-classes 100 --epochs 100 --num-workers 12 --devices 2 --batch-size-per-device 128
```


## Imagenette

For [Imagenette](https://github.com/fastai/imagenette) you have to adapt the dataset location and set number of classes to 10:

```
python main.py --train-dir /datasets/imagenette2-320/train --val-dir /datasets/imagenette2-320/val --num-classes 10 --epochs 100 --num-workers 12 --devices 2 --batch-size-per-device 128
```<|MERGE_RESOLUTION|>--- conflicted
+++ resolved
@@ -43,13 +43,8 @@
 
 eval "$(conda shell.bash hook)"
 
-<<<<<<< HEAD
 conda activate lightly-env
-srun python main.py --epochs 100 --train-dir /datasets/imagenet/train --val-dir /datasets/imagenet/val --num-workers 12 --devices 2 --batch-size 128
-=======
-conda lightly-env
 srun python main.py --epochs 100 --train-dir /datasets/imagenet/train --val-dir /datasets/imagenet/val --num-workers 12 --devices 2 --batch-size-per-device 128
->>>>>>> a74af664
 conda deactivate
 ```
 
